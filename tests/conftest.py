import pytest
from jax.interpreters import xla

<<<<<<< HEAD
@pytest.fixture(autouse=False)
=======
@pytest.fixture(autouse=False)  # TODO: set to true once cache_clear is found
>>>>>>> 207e9613
def cleanup():
    """Clears XLA cache after every test."""
    yield  # run the test
    # clear XLA cache to prevent OOM
    # print("\nclearing XLA cache")
    # TODO: can't find this function in new JAX version
    # xla._xla_callable.cache_clear()  <|MERGE_RESOLUTION|>--- conflicted
+++ resolved
@@ -1,15 +1,11 @@
 import pytest
 from jax.interpreters import xla
 
-<<<<<<< HEAD
-@pytest.fixture(autouse=False)
-=======
 @pytest.fixture(autouse=False)  # TODO: set to true once cache_clear is found
->>>>>>> 207e9613
 def cleanup():
     """Clears XLA cache after every test."""
     yield  # run the test
     # clear XLA cache to prevent OOM
-    # print("\nclearing XLA cache")
+    print("\nclearing XLA cache")
     # TODO: can't find this function in new JAX version
-    # xla._xla_callable.cache_clear()  +    xla._xla_callable.cache_clear()  
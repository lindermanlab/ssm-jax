"""
Base state-space model class.

In SSM-JAX, a state-space model is represented as a class with methods defining
the ``initial_distribution``, ``dynamics_distribution``, and ``emissions_distribution``
respectively.

The base ``SSM`` object provides template functionality for a state space model.
"""
import jax.numpy as np
import jax.random as jr
from jax import lax, vmap

import tensorflow_probability.substrates.jax as tfp

from ssm.utils import tree_get, auto_batch


class SSM(object):
    """
    A generic state-space model base class.
    """
    def initial_distribution(self,
                             covariates=None,
                             metadata=None) -> tfp.distributions.Distribution:
        """
        The distribution over the initial state of the SSM.

        .. math::
            p(x_1)

        Args:
            covariates (PyTree, optional): optional covariates with leaf shape [B, T, ...].
                Defaults to None.
            metadata (PyTree, optional): optional metadata with leaf shape [B, ...].
                Defaults to None.

        Returns:
            initial_distribution (tfp.distributions.Distribution):
                A distribution over initial states in the SSM.
        """
        raise NotImplementedError

    def dynamics_distribution(self,
                              state: float,
                              covariates=None,
                              metadata=None) -> tfp.distributions.Distribution:
        """
        The dynamics (or state-transition) distribution conditioned on the current state.

        .. math::
            p(x_{t+1} | x_t)

        Args:
            state: The current state on which to condition the dynamics.

        Returns:
            dynamics_distribution (tfp.distributions.Distribution):
                The distribution over states conditioned on the current state.
        """
        raise NotImplementedError

    def emissions_distribution(self,
                               state: float,
                               covariates=None,
                               metadata=None) -> tfp.distributions.Distribution:
        """
        The emissions (or observation) distribution conditioned on the current state.

        .. math::
            p(y_t | x_t)

        Args:
            state: The current state on which to condition the emissions.

        Returns:
            emissions_distribution (tfp.distributions.Distribution):
                The emissions distribution conditioned on the provided state.
        """
        raise NotImplementedError

    @property
    def emissions_shape(self):
        """
        Returns the shape of a single emission, :math:`y_t`.

        Returns:
            A tuple or tree of tuples giving the emission shape(s).
        """
        raise NotImplementedError

    @auto_batch(batched_args=("states", "data", "covariates", "metadata"))
    def log_probability(self,
                        states,
                        data,
                        covariates=None,
                        metadata=None):
        r"""
        Computes the log joint probability of a set of states and data (observations).

        .. math::
            \log p(x, y) = \log p(x_1) + \sum_{t=1}^{T-1} \log p(x_{t+1} | x_t) + \sum_{t=1}^{T} \log p(y_t | x_t)

        Args:
            states: latent states :math:`x_{1:T}`
                of shape :math:`(\text{[batch]} , \text{num\_timesteps} , \text{latent\_dim})`
            data: observed data :math:`y_{1:T}`
                of shape :math:`(\text{[batch]} , \text{num\_timesteps} , \text{emissions\_dim})`
            covariates (PyTree, optional): optional covariates with leaf shape [B, T, ...].
                Defaults to None.
            metadata (PyTree, optional): optional metadata with leaf shape [B, ...].
                Defaults to None.

        Returns:
            lp: log joint probability :math:`\log p(x, y)`
                of shape :math:`(\text{batch]},)`
        """

<<<<<<< HEAD
        def _log_probability_single(_states, _data):
            lp = 0
            # Get the first timestep probability
            initial_state, initial_data = tree_map(lambda x: x[0], (_states, _data))
            lp += self.initial_distribution().log_prob(initial_state)
            lp += self.emissions_distribution(initial_state).log_prob(initial_data)

            def _step(carry, args):
                prev_state, lp = carry
                state, emission = args
                lp += self.dynamics_distribution(prev_state).log_prob(state)
                lp += self.emissions_distribution(state).log_prob(emission)
                return (state, lp), None

            (_, lp), _ = lax.scan(_step, (initial_state, lp), tree_map(lambda x: x[1:], (_states, _data)))
            return lp

        if data.ndim > 2:
            lp = vmap(_log_probability_single)(states, data)
        else:
            lp = _log_probability_single(states, data)

=======
        lp = 0

        # Get the first timestep probability
        initial_state = tree_get(states, 0)
        initial_data = tree_get(data, 0)
        initial_covariates = tree_get(covariates, 0)

        lp += self.initial_distribution(
            covariates=initial_covariates, metadata=metadata).log_prob(initial_state)
        lp += self.emissions_distribution(
            initial_state, covariates=initial_covariates, metadata=metadata).log_prob(initial_data)

        def _step(carry, args):
            prev_state, lp = carry
            state, emission, covariates = args
            lp += self.dynamics_distribution(
                prev_state, covariates=covariates, metadata=metadata).log_prob(state)
            lp += self.emissions_distribution(
                state, covariates=covariates, metadata=metadata).log_prob(emission)
            return (state, lp), None

        (_, lp), _ = lax.scan(_step, (initial_state, lp),
                                (tree_get(states, slice(1, None)),
                                tree_get(data, slice(1, None)),
                                tree_get(covariates, slice(1, None))))
>>>>>>> b01dae84
        return lp

    @auto_batch(batched_args=("key", "data", "posterior", "covariates", "metadata"))
    def elbo(self,
             key,
             data,
             posterior,
             covariates=None,
             metadata=None,
             num_samples=1):
        """
        Compute an _evidence lower bound_ (ELBO) using the joint probability and an
        approximate posterior :math:`q(x) \\approx p(x | y)`:

        .. math:
            log p(y) \geq \mathbb{E}_q \left[\log p(y, x) - \log q(x) \\right]

        While in some cases the expectation can be computed in closed form, in
        general we will approximate it with ordinary Monte Carlo.
        
        Args:
            key (jr.PRNGKey): random seed
            data (PyTree): observed data with leaf shape ([B, T, D])
            covariates (PyTree, optional): optional covariates with leaf shape ([B, T, ...]).
                Defaults to None.
            metadata (PyTree, optional): optional metadata with leaf shape ([B, ...]).
                Defaults to None.
            num_samples (int): number of samples to evaluate the ELBO
    
        Returns:
            elbo: the evidence lower bound of shape ([B,])
        
        """
        def _elbo_single(_key):
            sample = posterior.sample(seed=_key)
            return self.log_probability(sample, data, covariates, metadata) - posterior.log_prob(sample)

        elbos = vmap(_elbo_single)(jr.split(key, num_samples))
        return np.mean(elbos)

    def sample(self,
               key: jr.PRNGKey,
               num_steps: int,
               initial_state=None,
               covariates=None,
               metadata=None,
               num_samples: int=1):
        r"""
        Sample from the joint distribution defined by the state space model.

        .. math::
            x, y \sim p(x, y)

        Args:
            key (jr.PRNGKey): A JAX pseudorandom number generator key.
            num_steps (int): Number of steps for which to sample.
            initial_state: Optional state on which to condition the sampled trajectory.
                Default is None which samples the intial state from the initial distribution.
            covariates (PyTree, optional): optional covariates with leaf shape ([B, T, ...]).
                Defaults to None.
            metadata (PyTree, optional): optional metadata with leaf shape ([B, ...]).
                Defaults to None.
            num_samples (int): Number of indepedent samples (defines the batch dimension).

        Returns:
            states: an array of latent states across time :math:`x_{1:T}`
                of shape :math:`(\text{[batch]} , \text{num\_timesteps} , \text{latent\_dim})`
            emissions: an array of observations across time :math:`y_{1:T}`
                of shape :math:`(\text{[batch]} , \text{num\_timesteps} , \text{emissions\_dim})`
        """

        def _sample(key, covariates=None, initial_state=None):

            if initial_state is None:
                key1, key = jr.split(key, 2)
                initial_covariates = tree_get(covariates, 0)
                initial_state = self.initial_distribution(covariates=initial_covariates,
                                                          metadata=metadata).sample(seed=key1)

            def _step(state, key_and_covariates):
                key, covariates = key_and_covariates
                key1, key2 = jr.split(key, 2)
                emission = self.emissions_distribution(state,
                                                       covariates=covariates,
                                                       metadata=metadata).sample(seed=key1)
                next_state = self.dynamics_distribution(state,
                                                        covariates=covariates,
                                                        metadata=metadata).sample(seed=key2)
                return next_state, (state, emission)

            keys = jr.split(key, num_steps)
            _, (states, emissions) = lax.scan(_step, initial_state, (keys, covariates))
            return states, emissions

        if num_samples > 1:
            batch_keys = jr.split(key, num_samples)
            states, emissions = vmap(_sample)(batch_keys, covariates, initial_state)
        else:
            states, emissions = _sample(key, covariates, initial_state)

        return states, emissions<|MERGE_RESOLUTION|>--- conflicted
+++ resolved
@@ -115,31 +115,6 @@
             lp: log joint probability :math:`\log p(x, y)`
                 of shape :math:`(\text{batch]},)`
         """
-
-<<<<<<< HEAD
-        def _log_probability_single(_states, _data):
-            lp = 0
-            # Get the first timestep probability
-            initial_state, initial_data = tree_map(lambda x: x[0], (_states, _data))
-            lp += self.initial_distribution().log_prob(initial_state)
-            lp += self.emissions_distribution(initial_state).log_prob(initial_data)
-
-            def _step(carry, args):
-                prev_state, lp = carry
-                state, emission = args
-                lp += self.dynamics_distribution(prev_state).log_prob(state)
-                lp += self.emissions_distribution(state).log_prob(emission)
-                return (state, lp), None
-
-            (_, lp), _ = lax.scan(_step, (initial_state, lp), tree_map(lambda x: x[1:], (_states, _data)))
-            return lp
-
-        if data.ndim > 2:
-            lp = vmap(_log_probability_single)(states, data)
-        else:
-            lp = _log_probability_single(states, data)
-
-=======
         lp = 0
 
         # Get the first timestep probability
@@ -165,7 +140,6 @@
                                 (tree_get(states, slice(1, None)),
                                 tree_get(data, slice(1, None)),
                                 tree_get(covariates, slice(1, None))))
->>>>>>> b01dae84
         return lp
 
     @auto_batch(batched_args=("key", "data", "posterior", "covariates", "metadata"))
@@ -185,7 +159,7 @@
 
         While in some cases the expectation can be computed in closed form, in
         general we will approximate it with ordinary Monte Carlo.
-        
+
         Args:
             key (jr.PRNGKey): random seed
             data (PyTree): observed data with leaf shape ([B, T, D])
@@ -194,10 +168,10 @@
             metadata (PyTree, optional): optional metadata with leaf shape ([B, ...]).
                 Defaults to None.
             num_samples (int): number of samples to evaluate the ELBO
-    
+
         Returns:
             elbo: the evidence lower bound of shape ([B,])
-        
+
         """
         def _elbo_single(_key):
             sample = posterior.sample(seed=_key)

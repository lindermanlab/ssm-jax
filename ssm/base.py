--- conflicted
+++ resolved
@@ -82,15 +82,6 @@
     @property
     def emissions_shape(self):
         """
-<<<<<<< HEAD
-        Return a PyTree specifying the shape of the emissions. Generally, this
-        will just be a tuple of length 1 specifying the emission dimension.
-        E.g. for a HMM with d-dimensional Gaussian emissions, this would return (d,).
-        """
-        raise NotImplementedError
-
-    def log_probability(self, states, data):
-=======
         Returns the shape of a single emission, :math:`y_t`.
 
         Returns:
@@ -104,7 +95,6 @@
                         data,
                         covariates=None,
                         metadata=None):
->>>>>>> 818c8430
         r"""
         Computes the log joint probability of a set of states and data (observations).
 
@@ -170,7 +160,7 @@
 
         While in some cases the expectation can be computed in closed form, in
         general we will approximate it with ordinary Monte Carlo.
-        
+
         Args:
             key (jr.PRNGKey): random seed
             data (PyTree): observed data with leaf shape ([B, T, D])
@@ -179,10 +169,10 @@
             metadata (PyTree, optional): optional metadata with leaf shape ([B, ...]).
                 Defaults to None.
             num_samples (int): number of samples to evaluate the ELBO
-    
+
         Returns:
             elbo: the evidence lower bound of shape ([B,])
-        
+
         """
         def _elbo_single(_key):
             sample = posterior.sample(seed=_key)

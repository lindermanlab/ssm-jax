"""
Base state-space model class.

In SSM-JAX, a state-space model is represented as a class with methods defining
the ``initial_distribution``, ``dynamics_distribution``, and ``emissions_distribution``
respectively.

The base ``SSM`` object provides template functionality for a state space model.
"""
import jax.numpy as np
import jax.random as jr
from jax import lax, vmap
from functools import partial
from jax.tree_util import tree_map

import tensorflow_probability.substrates.jax as tfp

from ssm.utils import tree_get, auto_batch, tree_concatenate


class SSM(object):
    """
    A generic state-space model base class.
    """
    def initial_distribution(self,
                             covariates=None,
                             metadata=None) -> tfp.distributions.Distribution:
        """
        The distribution over the initial state of the SSM.

        .. math::
            p(x_1)

        Args:
            covariates (PyTree, optional): optional covariates with leaf shape [B, T, ...].
                Defaults to None.
            metadata (PyTree, optional): optional metadata with leaf shape [B, ...].
                Defaults to None.

        Returns:
            initial_distribution (tfp.distributions.Distribution):
                A distribution over initial states in the SSM.
        """
        raise NotImplementedError

    def dynamics_distribution(self,
                              state: float,
                              covariates=None,
                              metadata=None) -> tfp.distributions.Distribution:
        """
        The dynamics (or state-transition) distribution conditioned on the current state.

        .. math::
            p(x_{t+1} | x_t, u_{t+1})

        Args:
            state: The current state on which to condition the dynamics.

        Returns:
            dynamics_distribution (tfp.distributions.Distribution):
                The distribution over states conditioned on the current state.
        """
        raise NotImplementedError

    def emissions_distribution(self,
                               state: float,
                               covariates=None,
                               metadata=None) -> tfp.distributions.Distribution:
        """
        The emissions (or observation) distribution conditioned on the current state.

        .. math::
            p(y_t | x_t, u_t)

        Args:
            state: The current state on which to condition the emissions.

        Returns:
            emissions_distribution (tfp.distributions.Distribution):
                The emissions distribution conditioned on the provided state.
        """
        raise NotImplementedError

    @property
    def emissions_shape(self):
        """
        Returns the shape of a single emission, :math:`y_t`.

        Returns:
            A tuple or tree of tuples giving the emission shape(s).
        """
        raise NotImplementedError

    @auto_batch(batched_args=("states", "data", "covariates", "metadata"))
    def log_probability(self,
                        states,
                        data,
                        covariates=None,
                        metadata=None):
        r"""
        Computes the log joint probability of a set of states and data (observations).

        .. math::
            \log p(x, y) = \log p(x_1) + \sum_{t=1}^{T-1} \log p(x_{t+1} | x_t) + \sum_{t=1}^{T} \log p(y_t | x_t)

        Args:
            states: latent states :math:`x_{1:T}`
                of shape :math:`(\text{[batch]} , \text{num\_timesteps} , \text{latent\_dim})`
            data: observed data :math:`y_{1:T}`
                of shape :math:`(\text{[batch]} , \text{num\_timesteps} , \text{emissions\_dim})`
            covariates (PyTree, optional): optional covariates with leaf shape [B, T, ...].
                Defaults to None.
            metadata (PyTree, optional): optional metadata with leaf shape [B, ...].
                Defaults to None.

        Returns:
            lp: log joint probability :math:`\log p(x, y)`
                of shape :math:`(\text{batch]},)`
        """
<<<<<<< HEAD
=======


>>>>>>> 8647170b
        lp = 0

        # Get the first timestep probability
        initial_state = tree_get(states, 0)
        initial_data = tree_get(data, 0)
        initial_covariates = tree_get(covariates, 0)

        lp += self.initial_distribution(
            covariates=initial_covariates, metadata=metadata).log_prob(initial_state)
        lp += self.emissions_distribution(
            initial_state, covariates=initial_covariates, metadata=metadata).log_prob(initial_data)

        def _step(carry, args):
            prev_state, lp = carry
            state, emission, covariates = args
            lp += self.dynamics_distribution(
                prev_state, covariates=covariates, metadata=metadata).log_prob(state)
            lp += self.emissions_distribution(
                state, covariates=covariates, metadata=metadata).log_prob(emission)
            return (state, lp), None

        (_, lp), _ = lax.scan(_step, (initial_state, lp),
                                (tree_get(states, slice(1, None)),
                                tree_get(data, slice(1, None)),
                                tree_get(covariates, slice(1, None))))
        return lp

    @auto_batch(batched_args=("key", "data", "posterior", "covariates", "metadata"))
    def elbo(self,
             key,
             data,
             posterior,
             covariates=None,
             metadata=None,
             num_samples=1):
        """
        Compute an _evidence lower bound_ (ELBO) using the joint probability and an
        approximate posterior :math:`q(x) \\approx p(x | y)`:

        .. math:
            log p(y) \geq \mathbb{E}_q \left[\log p(y, x) - \log q(x) \\right]

        While in some cases the expectation can be computed in closed form, in
        general we will approximate it with ordinary Monte Carlo.

        Args:
            key (jr.PRNGKey): random seed
            data (PyTree): observed data with leaf shape ([B, T, D])
            covariates (PyTree, optional): optional covariates with leaf shape ([B, T, ...]).
                Defaults to None.
            metadata (PyTree, optional): optional metadata with leaf shape ([B, ...]).
                Defaults to None.
            num_samples (int): number of samples to evaluate the ELBO

        Returns:
            elbo: the evidence lower bound of shape ([B,])

        """
        def _elbo_single(_key):
            sample = posterior.sample(seed=_key)
            return self.log_probability(sample, data, covariates, metadata) - posterior.log_prob(sample)

        elbos = vmap(_elbo_single)(jr.split(key, num_samples))
        return np.mean(elbos)

    def sample(self,
               key: jr.PRNGKey,
               num_steps: int,
               initial_state=None,
               covariates=None,
               metadata=None,
               num_samples: int=1):
        r"""
        Sample from the joint distribution defined by the state space model.

        .. math::
            x, y \sim p(x, y)

        Args:
            key (jr.PRNGKey): A JAX pseudorandom number generator key.
            num_steps (int): Number of steps for which to sample.
            initial_state: Optional state on which to condition the sampled trajectory.
                Default is None which samples the intial state from the initial distribution.
            covariates (PyTree, optional): optional covariates with leaf shape ([B, T, ...]).
                Defaults to None.
            metadata (PyTree, optional): optional metadata with leaf shape ([B, ...]).
                Defaults to None.
            num_samples (int): Number of indepedent samples (defines the batch dimension).

        Returns:
            states: an array of latent states across time :math:`x_{1:T}`
                of shape :math:`(\text{[batch]} , \text{num\_timesteps} , \text{latent\_dim})`
            emissions: an array of observations across time :math:`y_{1:T}`
                of shape :math:`(\text{[batch]} , \text{num\_timesteps} , \text{emissions\_dim})`
        """

        def _sample(key, covariates=None, initial_state=None):

            if initial_state is None:
                key1, key = jr.split(key, 2)
                initial_covariates = tree_get(covariates, 0)
                initial_state = self.initial_distribution(covariates=initial_covariates,
                                                          metadata=metadata).sample(seed=key1)
            
            key1, key = jr.split(key, 2)
            initial_emission = self.emissions_distribution(initial_state,
                                                           covariates=initial_covariates,
                                                           metadata=metadata).sample(seed=key1)

            def _step(prev_state, key_and_covariates):
                key, covariates = key_and_covariates
                key1, key2 = jr.split(key, 2)
                state = self.dynamics_distribution(prev_state,
                                                   covariates=covariates,
                                                   metadata=metadata).sample(seed=key2)
                emission = self.emissions_distribution(state,
                                                       covariates=covariates,
                                                       metadata=metadata).sample(seed=key1)
                return state, (state, emission)

            keys = jr.split(key, num_steps-1)
            _, (states, emissions) = lax.scan(_step, 
                                              initial_state, 
                                              (keys, tree_get(covariates, slice(1, None))))
            
            # concatentate the initial samples to the scanned samples
            # TODO: should we make a tree_vstack?
            expand_dims_fn = partial(np.expand_dims, axis=0)
            states = tree_concatenate(tree_map(expand_dims_fn, initial_state), states)
            emissions = tree_concatenate(tree_map(expand_dims_fn, initial_emission), emissions)
            
            return states, emissions

        if num_samples > 1:
            batch_keys = jr.split(key, num_samples)
            states, emissions = vmap(_sample)(batch_keys, covariates, initial_state)
        else:
            states, emissions = _sample(key, covariates, initial_state)

        return states, emissions<|MERGE_RESOLUTION|>--- conflicted
+++ resolved
@@ -117,11 +117,6 @@
             lp: log joint probability :math:`\log p(x, y)`
                 of shape :math:`(\text{batch]},)`
         """
-<<<<<<< HEAD
-=======
-
-
->>>>>>> 8647170b
         lp = 0
 
         # Get the first timestep probability
@@ -225,7 +220,7 @@
                 initial_covariates = tree_get(covariates, 0)
                 initial_state = self.initial_distribution(covariates=initial_covariates,
                                                           metadata=metadata).sample(seed=key1)
-            
+
             key1, key = jr.split(key, 2)
             initial_emission = self.emissions_distribution(initial_state,
                                                            covariates=initial_covariates,
@@ -243,16 +238,16 @@
                 return state, (state, emission)
 
             keys = jr.split(key, num_steps-1)
-            _, (states, emissions) = lax.scan(_step, 
-                                              initial_state, 
+            _, (states, emissions) = lax.scan(_step,
+                                              initial_state,
                                               (keys, tree_get(covariates, slice(1, None))))
-            
+
             # concatentate the initial samples to the scanned samples
             # TODO: should we make a tree_vstack?
             expand_dims_fn = partial(np.expand_dims, axis=0)
             states = tree_concatenate(tree_map(expand_dims_fn, initial_state), states)
             emissions = tree_concatenate(tree_map(expand_dims_fn, initial_emission), emissions)
-            
+
             return states, emissions
 
         if num_samples > 1:

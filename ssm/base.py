--- conflicted
+++ resolved
@@ -148,15 +148,7 @@
         """
 
         def _sample(key, covariates=None, initial_state=None):
-<<<<<<< HEAD
-            
-            if covariates is not None:
-                assert covariates.shape[-2] == num_steps, \
-                "covariates time axis must match number of steps"
-                        
-=======
                                     
->>>>>>> 58360617
             if initial_state is None:
                 key1, key = jr.split(key, 2)
                 initial_state = self.initial_distribution(covariates=tree_get(covariates, 0), metadata=metadata).sample(seed=key1)
@@ -164,13 +156,8 @@
             def _step(state, key_and_covariates):
                 key, covariates = key_and_covariates
                 key1, key2 = jr.split(key, 2)
-<<<<<<< HEAD
-                emission = self.emissions_distribution(state).sample(seed=key1)
-                next_state = self.dynamics_distribution(state, covariates).sample(seed=key2)
-=======
                 emission = self.emissions_distribution(state, covariates=covariates, metadata=metadata).sample(seed=key1)
                 next_state = self.dynamics_distribution(state, covariates=covariates, metadata=metadata).sample(seed=key2)
->>>>>>> 58360617
                 return next_state, (state, emission)
 
             keys = jr.split(key, num_steps)

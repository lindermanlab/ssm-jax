from collections import namedtuple

import jax.numpy as np
from jax import jit, value_and_grad, hessian, vmap, grad
from jax.scipy.linalg import solve_triangular
from jax import lax

from ssm.models.lds import GaussianLDS
from ssm.distributions import EXPFAM_DISTRIBUTIONS
from ssm.distributions.mvn_block_tridiag import MultivariateNormalBlockTridiag
from ssm.utils import Verbosity, ssm_pbar, sum_tuples

import jax.experimental.optimizers as optimizers


def elbo(rng, model, data, posterior, num_samples=1):
    states = posterior.sample(rng, num_samples=num_samples)
    return np.mean(model.log_prob(states, data) - posterior.log_prob(states))


# def elbo2(rng, model, data, posterior, num_samples=1):
#     states = posterior.sample(rng, num_samples=num_samples)
#     return np.mean(model.log_prob(states, data)) + posterior.entropy()


# Expectation-Maximization
def _exact_e_step(gaussian_lds, data):
    return MultivariateNormalBlockTridiag(*gaussian_lds.natural_parameters)


def _fit_laplace_find_mode(lds, x0, data, learning_rate=1e-3, num_iters=1500):
    """Find the mode of the log joint for the Laplace approximation.

    Args:
        lds ([type]): [description]
        x0 ([type]): [description]
        data ([type]): [description]
        learning_rate ([type], optional): [description]. Defaults to 1e-3.

    Returns:
        [type]: [description]
    """

    scale = x0.size
    _objective = lambda x: -lds.log_probability(x, data)

    # TODO @collin: BFGS might be even better when _log_joint is concave
    opt_init, opt_update, get_params = optimizers.adam(learning_rate)
    opt_state = opt_init(x0)

    @jit
    def step(step, opt_state):
        value, grads = value_and_grad(_objective)(get_params(opt_state))
        opt_state = opt_update(step, grads, opt_state)
        return value, opt_state

    # guaranteed to convergence?
    for i in range(num_iters):
        value, opt_state = step(i, opt_state)

    return get_params(opt_state)

def _fit_laplace_negative_hessian(lds, states, data):
    """[summary]

    Args:
        lds ([type]): [description]
        states ([type]): [description]
        data ([type]): [description]
        
    Returns:
        J_diag
        J_lower_diag
    """
    
    # initial distribution
    J_init = -1 * hessian(lds.initial_distribution().log_prob)(states[0])

    # dynamics
    f = lambda xt, xtp1: lds.dynamics_distribution(xt).log_prob(xtp1)
    J_11 = -1 * vmap(hessian(f, argnums=0))(states[:-1], states[1:])
    J_22 = -1 * vmap(hessian(f, argnums=1))(states[:-1], states[1:])
    J_21 = -1 * vmap(grad(grad(f, argnums=1), argnums=0)(states[:-1], states[1:])) # (dxtp1 dxt f)(states[:-1], states[1:])

    # observations
    f = lambda x, y: lds.emissions_distribution(x).log_prob(y)
    J_obs = -1 * vmap(hessian(f, argnums=0))(states, data)

    # combine into diagonal and lower diagonal blocks
    J_diag = J_obs
    J_diag = J_diag.at[0].add(J_init)
    J_diag = J_diag.at[:-1].add(J_11)
    J_diag = J_diag.at[1:].add(J_22)

    J_lower_diag = J_21
    
    # We have mu=states, J. Now we need h = J x
    # We know that J is block triagonal so we break up computation
    h_ini = J_init @ states[0]

    h_dyn_1 = (J_11 @ states[:-1][:, :, None])[:, :, 0]
    h_dyn_1 += (np.swapaxes(J_21, -1, -2) @ states[1:][:, :, None])[:, :, 0]

    h_dyn_2 = (J_22 @ states[1:][:, :, None])[:, :, 0]
    h_dyn_2 += (J_21 @ states[:-1][:, :, None])[:, :, 0]

    h_obs = (J_obs @ states[:, :, None])[:, :, 0]
    return h_ini, h_dyn_1, h_dyn_2, h_obs
    
    
    return J_diag, J_lower_diag
    


def _laplace_e_step(lds, data):
    """
    Laplace approximation to p(x | y, \theta) for non-Gaussian emission models.
    
    q <-- N(x*, -1 * J)
    J := H_{xx} \log p(y, x; \theta) |_{x=x*}
    """
    # find mode x*
    states = _fit_laplace_find_mode(lds, x0, data)

    # compute negative hessian at the mode, J(x*)
    J_diag, J_lower_diag = _fit_laplace_negative_hessian(lds, states, data)

<<<<<<< HEAD
    # Now convert x, J -> h = J x
    

    # Then run message passing with J and h to get E[x], E[xxT], ...
=======
    return MultivariateNormalBlockTridiag(J_diag,
                                          J_lower_diag,
                                          mean=states)
    # # Now convert x, J -> h = J x
>>>>>>> b89dcb1f

    # # Then run message passing with J and h to get E[x], E[xxT], ...
    # _, Ex, ExxT, ExnxT = lds_expected_states(J_diag, J_lower_diag, h, 0)
    # return LDSPosterior(np.nan, Ex, ExxT, ExnxT)


def _exact_m_step_initial_distribution(lds, data, posterior, prior=None):
    expfam = EXPFAM_DISTRIBUTIONS[lds._initial_distribution.name]

    # Extract sufficient statistics
    Ex = posterior.expected_states[0]
    ExxT = posterior.expected_states_squared[0]

    stats = (1.0, Ex, ExxT)
    counts = 1.0

    if prior is not None:
        prior_stats, prior_counts = \
            expfam.prior_pseudo_obs_and_counts(prior.initial_prior)
        stats = sum_tuples(stats, prior_stats)
        counts += prior_counts

    param_posterior = expfam.posterior_from_stats(stats, counts)
    return expfam.from_params(param_posterior.mode())


def _exact_m_step_dynamics_distribution(lds, data, posterior, prior=None):
    expfam = EXPFAM_DISTRIBUTIONS[lds._dynamics_distribution.name]

    # Extract expected sufficient statistics from posterior
    Ex = posterior.expected_states[:-1].sum(axis=0)
    Ey = posterior.expected_states[1:].sum(axis=0)
    ExxT = posterior.expected_states_squared[:-1].sum(axis=0)
    EyxT = posterior.expected_transitions.sum(axis=0)
    EyyT = posterior.expected_states_squared[1:].sum(axis=0)
    stats = (Ex, Ey, ExxT, EyxT, EyyT)
    counts = len(data) - 1

    if prior is not None:
        prior_stats, prior_counts = \
            expfam.prior_pseudo_obs_and_counts(prior.dynamics_prior)
        stats = sum_tuples(stats, prior_stats)
        counts += prior_counts

    param_posterior = expfam.posterior_from_stats(stats, counts)
    return expfam.from_params(param_posterior.mode())


def _exact_m_step_emissions_distribution(lds, data, posterior, prior=None):
    # Use exponential family stuff for the emissions
    expfam = EXPFAM_DISTRIBUTIONS[lds._emissions_distribution.name]

    # Extract expected sufficient statistics from posterior
    Ex = posterior.expected_states.sum(axis=0)
    Ey = data.sum(axis=0)
    ExxT = posterior.expected_states_squared.sum(axis=0)
    EyxT = data.T.dot(posterior.expected_states)
    EyyT = data.T.dot(data)
    stats = (Ex, Ey, ExxT, EyxT, EyyT)
    counts = len(data)

    if prior is not None:
        prior_stats, prior_counts = \
            expfam.prior_pseudo_obs_and_counts(prior.emissions_prior)
        stats = sum_tuples(stats, prior_stats)
        counts += prior_counts

    param_posterior = expfam.posterior_from_stats(stats, counts)
    return expfam.from_params(param_posterior.mode())


def _approx_m_step_emissions_distribution(lds, data, posterior, prior=None):
    # TODO: we need to make posterior an object with a sample method
    #
    x_sample = posterior.sample(rng)

    def _objective(_emissions_distribution):
        return _emissions_distribution(x_sample).log_prob(data)

    # do gradient descent on _emissions_distribution

    # TODO: we need a GLM distribution object like the GaussianLinearRegression object



def _m_step(lds, data, posterior, prior=None):
    # TODO: M step for initial distribution needs a prior
    # initial_distribution = _exact_m_step_initial_distribution(lds, data, posterior, prior=prior)
    initial_distribution = lds._initial_distribution
    transition_distribution = _exact_m_step_dynamics_distribution(lds, data, posterior, prior=prior)
    emissions_distribution = _exact_m_step_emissions_distribution(lds, data, posterior, prior=prior)
    return GaussianLDS(initial_distribution,
                       transition_distribution,
                       emissions_distribution)


def em(lds,
       data,
       num_iters: int=100,
       tol: float=1e-4,
       verbosity: Verbosity=Verbosity.DEBUG,
       m_step_type: str="exact",
       patience: int=5,
    ):
    """
    Run EM for a Gaussian LDS given observed data.

    Args:
        lds: The Gaussian LDS model to use perform EM over.
        data: A ``(B, T, D)`` or ``(T, D)`` data array.
        num_iters: Number of update iterations to perform EM.
        tol: Tolerance to determine EM convergence.
        verbosity: Determines whether a progress bar is displayed for the EM fit iterations.
        m_step_type: Determines how the model parameters are updated.
            Currently, only ``exact`` is supported for Gaussian LDS.
        patience: The number of steps to wait before algorithm convergence is declared.

    Returns:
        log_probs (array): log probabilities per iteration
        lds (LDS): the fitted LDS model
        posterior (LDSPosterior): the resulting posterior distribution object
    """

    @jit
    def step(lds):
        posterior = _e_step(lds, data)
        if m_step_type == "exact":
            lds = _m_step(lds, data, posterior)

        # elif m_step_type == "sgd_marginal_likelihood":
        #     _generic_m_step(lds, data, posterior, num_iters=num_inner)
        # elif m_step_type == "sgd_expected_log_prob":
        #     _generic_m_step_elbo(lds, data, posterior, num_iters=num_inner)
        # else:
        #     raise ValueError("unrecognized")
        return lds, posterior

    # Run the EM algorithm to convergence
    log_probs = []
    pbar = ssm_pbar(num_iters, verbosity, "Iter {} LP: {:.3f}", 0, np.nan)
    if verbosity:
        pbar.set_description("[jit compiling...]")
    init_patience = patience

    for itr in pbar:
        lds, posterior = step(lds)
        lp = posterior.marginal_likelihood
        log_probs.append(lp)
        if verbosity:
            pbar.set_description("LP: {:.3f}".format(lp))

        # Check for convergence
        # TODO: make this cleaner with patience
        if itr > 1 and abs(log_probs[-1] - log_probs[-2]) < tol:
            if patience == 0:
                if verbosity:
                    pbar.set_description("[converged] LP: {:.3f}".format(lp))
                    pbar.refresh()
                break
            else:
                patience -= 1
        else:
            patience = init_patience

    return np.array(log_probs), lds, posterior<|MERGE_RESOLUTION|>--- conflicted
+++ resolved
@@ -95,20 +95,25 @@
     J_lower_diag = J_21
     
     # We have mu=states, J. Now we need h = J x
-    # We know that J is block triagonal so we break up computation
-    h_ini = J_init @ states[0]
-
-    h_dyn_1 = (J_11 @ states[:-1][:, :, None])[:, :, 0]
-    h_dyn_1 += (np.swapaxes(J_21, -1, -2) @ states[1:][:, :, None])[:, :, 0]
-
-    h_dyn_2 = (J_22 @ states[1:][:, :, None])[:, :, 0]
-    h_dyn_2 += (J_21 @ states[:-1][:, :, None])[:, :, 0]
-
-    h_obs = (J_obs @ states[:, :, None])[:, :, 0]
-    return h_ini, h_dyn_1, h_dyn_2, h_obs
-    
-    
-    return J_diag, J_lower_diag
+    # We know that J is block tri diagonal so we break up computation
+    # TODO: @schlagercollin implement block-tridiagonal mat-vec product function
+    
+    # h = J @ x = \Sigma^{-1} @ \mu
+    h = _block_tridiagonal_mat_vec_product(J_diag, J_lower_diag, states)
+    
+    # h_ini = J_init @ states[0]
+
+    # h_dyn_1 = (J_11 @ states[:-1][:, :, None])[:, :, 0]
+    # h_dyn_1 += (np.swapaxes(J_21, -1, -2) @ states[1:][:, :, None])[:, :, 0]
+
+    # h_dyn_2 = (J_22 @ states[1:][:, :, None])[:, :, 0]
+    # h_dyn_2 += (J_21 @ states[:-1][:, :, None])[:, :, 0]
+
+    # h_obs = (J_obs @ states[:, :, None])[:, :, 0]
+    # return h_ini, h_dyn_1, h_dyn_2, h_obs
+    
+    
+    return J_diag, J_lower_diag, h
     
 
 
@@ -125,17 +130,10 @@
     # compute negative hessian at the mode, J(x*)
     J_diag, J_lower_diag = _fit_laplace_negative_hessian(lds, states, data)
 
-<<<<<<< HEAD
-    # Now convert x, J -> h = J x
-    
-
-    # Then run message passing with J and h to get E[x], E[xxT], ...
-=======
     return MultivariateNormalBlockTridiag(J_diag,
                                           J_lower_diag,
                                           mean=states)
     # # Now convert x, J -> h = J x
->>>>>>> b89dcb1f
 
     # # Then run message passing with J and h to get E[x], E[xxT], ...
     # _, Ex, ExxT, ExnxT = lds_expected_states(J_diag, J_lower_diag, h, 0)
@@ -208,8 +206,8 @@
 
 
 def _approx_m_step_emissions_distribution(lds, data, posterior, prior=None):
+    
     # TODO: we need to make posterior an object with a sample method
-    #
     x_sample = posterior.sample(rng)
 
     def _objective(_emissions_distribution):

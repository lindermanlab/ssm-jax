import jax.numpy as np
from jax import jit, value_and_grad, grad, hessian, vmap, jacfwd, jacrev
import jax.random as jr
from jax.flatten_util import ravel_pytree

from ssm.models.lds import GLMLDS, GaussianLDS
from ssm.distributions import EXPFAM_DISTRIBUTIONS
from ssm.distributions.mvn_block_tridiag import MultivariateNormalBlockTridiag
from ssm.utils import Verbosity, ssm_pbar, sum_tuples

import jax.experimental.optimizers as optimizers
import tensorflow_probability.substrates.jax as tfp
import jax.scipy.optimize


# Expectation-Maximization
def _exact_e_step(lds, data):
    return MultivariateNormalBlockTridiag(*lds.natural_parameters(data))


def _exact_marginal_likelihood(lds, data, posterior=None):
    """The exact marginal likelihood of the observed data.
    
    For a Gaussian LDS, we can compute the exact marginal likelihood of
    the data (y) given the posterior p(x | y) via Bayes' rule:

    .. math::
        \log p(y) = \log p(y, x) - \log p(x | y)

    This equality holds for _any_ choice of x. We'll use the posterior mean.
    
    Args:
        - lds (LDS): The LDS model.
        - data (array, (num_timesteps, obs_dim)): The observed data.
        - posterior (MultivariateNormalBlockTridiag): 
            The posterior distribution on the latent states. If None, 
            the posterior is computed from the `lds` via message passing. 
            Defaults to None.
            
    Returns:
        - lp (float): The marginal log likelihood of the data.
    """
    if posterior is None:
        posterior = _exact_e_step(lds, data)
    states = posterior.mean
    return lds.log_probability(states, data) - posterior.log_prob(states)


def _exact_m_step_initial_distribution(lds, data, posterior, prior=None):
    expfam = EXPFAM_DISTRIBUTIONS[lds._initial_distribution.name]

    # Extract sufficient statistics
    Ex = posterior.mean[0]
    ExxT = posterior.expected_states_squared[0]

    stats = (1.0, Ex, ExxT)
    counts = 1.0

    if prior is not None:
        prior_stats, prior_counts = \
            expfam.prior_pseudo_obs_and_counts(prior.initial_prior)
        stats = sum_tuples(stats, prior_stats)
        counts += prior_counts

    param_posterior = expfam.posterior_from_stats(stats, counts)
    return expfam.from_params(param_posterior.mode())


def _exact_m_step_dynamics_distribution(lds, data, posterior, prior=None):
    expfam = EXPFAM_DISTRIBUTIONS[lds._dynamics_distribution.name]

    # Extract expected sufficient statistics from posterior
    Ex = posterior.mean
    ExxT, ExnxT = posterior.second_moments

    # Sum over time
    sum_x = Ex[:-1].sum(axis=0)
    sum_y = Ex[1:].sum(axis=0)
    sum_xxT = ExxT[:-1].sum(axis=0)
    sum_yxT = ExnxT.sum(axis=0)
    sum_yyT = ExxT[1:].sum(axis=0)
    stats = (sum_x, sum_y, sum_xxT, sum_yxT, sum_yyT)
    counts = len(data) - 1

    if prior is not None:
        prior_stats, prior_counts = \
            expfam.prior_pseudo_obs_and_counts(prior.dynamics_prior)
        stats = sum_tuples(stats, prior_stats)
        counts += prior_counts

    param_posterior = expfam.posterior_from_stats(stats, counts)
    return expfam.from_params(param_posterior.mode())


def _exact_m_step_emissions_distribution(lds, data, posterior, prior=None):
    # Use exponential family stuff for the emissions
    expfam = EXPFAM_DISTRIBUTIONS[lds._emissions_distribution.name]

    # Extract expected sufficient statistics from posterior
    Ex = posterior.mean
    ExxT, _ = posterior.second_moments

    # Sum over time
    sum_x = Ex.sum(axis=0)
    sum_y = data.sum(axis=0)
    sum_xxT = ExxT.sum(axis=0)
    sum_yxT = data.T.dot(Ex)
    sum_yyT = data.T.dot(data)
    stats = (sum_x, sum_y, sum_xxT, sum_yxT, sum_yyT)
    counts = len(data)

    if prior is not None:
        prior_stats, prior_counts = \
            expfam.prior_pseudo_obs_and_counts(prior.emissions_prior)
        stats = sum_tuples(stats, prior_stats)
        counts += prior_counts

    param_posterior = expfam.posterior_from_stats(stats, counts)
    return expfam.from_params(param_posterior.mode())


def _exact_m_step(lds, data, posterior, prior=None):
    # TODO: M step for initial distribution needs a prior
    # initial_distribution = _exact_m_step_initial_distribution(lds, data, posterior, prior=prior)
    initial_distribution = lds._initial_distribution
    transition_distribution = _exact_m_step_dynamics_distribution(lds, data, posterior, prior=prior)
    emissions_distribution = _exact_m_step_emissions_distribution(lds, data, posterior, prior=prior)
    return GaussianLDS(initial_distribution,
                       transition_distribution,
                       emissions_distribution)


def em(lds,
       data,
       num_iters: int=100,
       tol: float=1e-4,
       verbosity: Verbosity=Verbosity.DEBUG,
    ):
    """
    Run EM for a Gaussian LDS given observed data.

    Args:
        lds: The Gaussian LDS model to use perform EM over.
        data: A ``(B, T, D)`` or ``(T, D)`` data array.
        num_iters: Number of update iterations to perform EM.
        tol: Tolerance to determine EM convergence.
        verbosity: Determines whether a progress bar is displayed for the EM fit iterations.

    Returns:
        log_probs (array): log probabilities per iteration
        lds (LDS): the fitted LDS model
        posterior (LDSPosterior): the resulting posterior distribution object
    """

    @jit
    def step(lds):
        posterior = _exact_e_step(lds, data)
        lp = _exact_marginal_likelihood(lds, data, posterior=posterior)
        lds = _exact_m_step(lds, data, posterior)
        return lds, posterior, lp

    # Run the EM algorithm to convergence
    log_probs = []
    pbar = ssm_pbar(num_iters, verbosity, "Iter {} LP: {:.3f}", 0, np.nan)
    if verbosity:
        pbar.set_description("[jit compiling...]")

    for itr in pbar:
        lds, posterior, lp = step(lds)
        log_probs.append(lp)
        if verbosity:
            pbar.set_description("LP: {:.3f}".format(lp))

        # Check for convergence
        if itr > 1 and abs(log_probs[-1] - log_probs[-2]) < tol:
            if verbosity:
                pbar.set_description("[converged] LP: {:.3f}".format(lp))
                pbar.refresh()
                break
            
    return np.array(log_probs), lds, posterior


### Laplace EM for nonconjugate LDS with exponential family GLM emissions
<<<<<<< HEAD
def _compute_laplace_mean(lds, x0, data, learning_rate=1e-3, method="Adam", num_iters=50):
=======
def _laplace_find_mode(lds, x0, data, method="BFGS", num_iters=50, learning_rate=1e-3):
>>>>>>> 2d2b2018
    """Find the mode of the log joint for the Laplace approximation.
    
    Here, we seek to find
    
    .. math:
        \\argmax_{x_{1:T}} \log p(x_{1:T}, y_{1:T})
        
    where :math:`y_{1:T}` is fixed. It turns out this objective is a concave function. 

    Args:
        lds (LDS): The LDS model object.
        x0 (array, (num_timesteps, latent_dim)): Initial guess of state mode.
        data (array, (num_timesteps, obs_dim)): Observation data.
        method (str, optional): Optimization method to use. Choices are 
            ["BFGS", "Adam"]. Defaults to "BFGS".
        learning_rate (float, optional): [description]. Defaults to 1e-3.
        num_iters (int, optional): Only used when optimization method is "Adam."
            Specifies the number of update iterations. Defaults to 50.

    Raises:
        ValueError: If the method is not one of "Adam" or "BFGS."

    Returns:
        x_mode (array, (num_timesteps, latent_dim)): The most likely states.
            Or the mode of the log joint probability holding data fixed.
    """

    scale = x0.size
    dim = x0.shape[-1]

    if method == "BFGS":
        # scipy minimize expects x to be shape (n,) so we flatten / unflatten
        def _objective(x_flattened):
            x = x_flattened.reshape(-1, dim)
            return -1 * np.sum(lds.log_probability(x, data)) / scale

        optimize_results = jax.scipy.optimize.minimize(
            _objective,
            x0.ravel(),
            method="BFGS",
            options=dict(maxiter=num_iters))

        # NOTE: optimize_results.status ==> 3 ("zoom failed") although it seems to be finding a max?
        x_mode = optimize_results.x.reshape(-1, dim)  # reshape back to (T, D)

    elif method == "Adam":

        _objective = lambda x: -1 * np.sum(lds.log_probability(x, data)) / scale
        opt_init, opt_update, get_params = optimizers.adam(learning_rate)
        opt_state = opt_init(x0)

        @jit
        def step(step, opt_state):
            value, grads = value_and_grad(_objective)(get_params(opt_state))
            opt_state = opt_update(step, grads, opt_state)
            return value, opt_state

        for i in range(num_iters):
            value, opt_state = step(i, opt_state)
        x_mode = get_params(opt_state)

    else:
        raise ValueError(f"method = {method} is not recognized. Should be one of ['Adam', 'BFGS']")

    return x_mode


<<<<<<< HEAD
def _compute_laplace_precision_blocks(lds, states, data):
    """[summary]
=======
def _laplace_negative_hessian(lds, states, data):
    """Get the negative Hessian of the LDS for the Laplace approximation evaluated at x = states.
    
    Since we know the Hessian has a block tridiagonal structure, we can compute it in a piecewise
    fashion by taking the Hessian of the different components of the joint log probability of the LDS.
>>>>>>> 2d2b2018

    Args:
        lds (LDS): The LDS model object.
        states (array, (num_timesteps, latent_dim)): The states at which to evaluate the Hessian.
        data (array, (num_timesteps, obs_dim)): The observed data.

    Returns:
        J_diag (array, (num_timesteps, latent_dim, latent_dim)):
            The diagonal blocks of the tridiagonal negative Hessian.
        J_lower_diag (array, (num_timesteps - 1, latent_dim, latent_dim)):
            The lower diagonal blocks of the tridiagonal negative Hessian.
    """
    # initial distribution
    J_init = -1 * hessian(lds.initial_distribution().log_prob)(states[0])

    # dynamics
    f = lambda xt, xtp1: lds.dynamics_distribution(xt).log_prob(xtp1)
    J_11 = -1 * vmap(hessian(f, argnums=0))(states[:-1], states[1:])
    J_22 = -1 * vmap(hessian(f, argnums=1))(states[:-1], states[1:])
    J_21 = -1 * vmap(jacfwd(jacrev(f, argnums=1), argnums=0))(states[:-1], states[1:])

    # emissions
    f = lambda x, y: lds.emissions_distribution(x).log_prob(y)
    J_obs = -1 * vmap(hessian(f, argnums=0))(states, data)

    # combine into diagonal and lower diagonal blocks
    J_diag = J_obs
    J_diag = J_diag.at[0].add(J_init)
    J_diag = J_diag.at[:-1].add(J_11)
    J_diag = J_diag.at[1:].add(J_22)
    J_lower_diag = J_21
    return J_diag, J_lower_diag


def _laplace_e_step(lds, data, initial_states, num_laplace_mode_iters=10, laplace_mode_fit_method="Adam"):
    """
    Laplace approximation to the posterior distribution for nonconjugate models.
    """
    # Find the mean and precision of the Laplace approximation
    most_likely_states = _compute_laplace_mean(
        lds, initial_states, data,
        num_iters=num_laplace_mode_iters,
        method=laplace_mode_fit_method)

    # The precision is given by the negative hessian at the mode
    J_diag, J_lower_diag = _compute_laplace_precision_blocks(
        lds, most_likely_states, data)

    return MultivariateNormalBlockTridiag(J_diag,
                                          J_lower_diag,
                                          mean=most_likely_states)


def _elbo(rng, model, data, posterior, num_samples=1):
    """
    For nonconjugate models like an LDS with GLM emissions, we can compute
    an _evidence lower bound_ (ELBO) using the joint probability and an
    approximate posterior :math:`q(x) \\approx p(x | y)`:

    .. math:
        log p(y) \geq \mathbb{E}_q \left[\log p(y, x) - \log q(x) \\right]

    While in some cases the expectation can be computed in closed form, in
    general we will approximate it with ordinary Monte Carlo.
    """
    if num_samples == 1:
        states = posterior._sample(seed=rng)
    else:
        # TODO: implement cls._sample_n for mvn_block_tridiag
        raise NotImplementedError

    return np.mean(model.log_probability(states, data) - posterior.log_prob(states))


# def _elbo_alt(rng, model, data, posterior, num_samples=1):
#     states = posterior.sample(rng, num_samples=num_samples)
#     return np.mean(model.log_prob(states, data)) + posterior.entropy()


def _approx_m_step_emissions_distribution(rng, lds, data, posterior, prior=None):
    """Update the parameters of the emissions distribution via an approximate M step using samples from posterior.
    
    Uses BFGS to optimize the expected log probability of the emission via Monte Carlo estimate.
    
    For nonconjugate models like the GLM-LDS, we do not have a closed form expression for the objective nor solution
    to the M step parameter update for the emissions model. This is because the objective is technically an
    expectation under a Gaussian posterior on the latent states.
    
    We can approximate an update to our emissions distribution using a Monte Carlo estimate of this expectation, 
    wherein we sample latent-state trajectories from our (potentially approximate) posterior and use these samples
    to compute the objective (the log probability of the data under the emissions distribution).

    Args:
        rng (jax.random.PRNGKey): JAX random seed.
        lds (LDS): The LDS model object.
        data (array, (num_timesteps, obs_dim)): Array of observed data.
        posterior (MultivariateNormalBlockTridiagonal):
            The LDS posterior object. 
        prior (LDSPrior, optional): The prior distributions. Not yet supported. Defaults to None.

    Returns:
        emissions_distribution (tfp.distributions.Distribution): 
            A new emissions distribution object with the updated parameters.
    """
    x_sample = posterior._sample(seed=rng)

    # Use tree flatten and unflatten to convert params x0 from PyTrees to flat arrays
    flat_emissions_distribution, unravel = ravel_pytree(lds._emissions_distribution)
    def _objective(flat_emissions_distribution):
        # TODO: Consider proximal gradient descent to counter sampling noise
        emissions_distribution = unravel(flat_emissions_distribution)
        return -1 * np.mean(emissions_distribution.predict(x_sample).log_prob(data))

    optimize_results = jax.scipy.optimize.minimize(
        _objective,
        flat_emissions_distribution,
        method="BFGS")

    # NOTE: optimize_results.status ==> 3 ("zoom failed") although it seems to be finding a max?
    return unravel(optimize_results.x)


def _laplace_m_step(rng, lds, data, posterior, prior=None, num_approx_m_iters=100):
    # TODO: M step for initial distribution needs a prior
    # initial_distribution = _exact_m_step_initial_distribution(lds, data, posterior, prior=prior)
    initial_distribution = lds._initial_distribution
    transition_distribution = _exact_m_step_dynamics_distribution(lds, data, posterior, prior=prior)
    emissions_distribution = _approx_m_step_emissions_distribution(rng, lds, data, posterior, prior=prior)
    return GLMLDS(initial_distribution,
                  transition_distribution,
                  emissions_distribution)


def laplace_em(
    rng,
    lds,
    data,
    num_iters: int=100,
    num_elbo_samples: int=1,
    num_approx_m_iters: int=100,
    laplace_mode_fit_method: str="BFGS",
    num_laplace_mode_iters: int=100,
    tol: float=1e-4,
    verbosity: Verbosity=Verbosity.DEBUG,
    ):
    """Fit potentially nonconjugate LDS models such as LDS with GLM emissions using Laplace EM.
    
    Laplace EM approximates the posterior as a Gaussian whose mean and covariance is 
    set to match the mode and curvature (negative Hessian) of the posterior distribution.
    
    Note that because Laplace EM does not use the true posterior in the E-step, we are 
    not guaranteed that the marginal log probability increases (as is true with exact EM).

    Args:
        rng (jax.random.PRNGKey): JAX random seed.
        lds (LDS): The LDS model object to be fit.
        data (array, (num_timesteps, obs_dim)): The observed data.
        num_iters (int, optional): Number of iteration to run the Laplace EM algorithm. Defaults to 100.
        num_elbo_samples (int, optional): Number of Monte Carlo samples used to compute the ELBO expectation. Defaults to 1.
        laplace_mode_fit_method (str, optional): Optimization method used to compute the mode for the Laplace approximation.
            Must be one of ["BFGS", "Adam"]. Defaults to "BFGS".
        num_laplace_mode_iters (int, optional): Only relevant for when `laplace_mode_fit_method` is "Adam." Specifies the 
            number of iterations to run the Adam updates. High values of iterations makes jit compilation slow. Defaults to 100.
        tol (float, optional): Tolerance to determine convergence of ELBO. Defaults to 1e-4.
        verbosity (Verbosity, optional): See Verbosity. Defaults to Verbosity.DEBUG.

    Returns:
        elbos (array, (num_iters,)): The ELBO objective per iteration. Ideally, this should increase as the model is fit.
        lds (LDS): The fitted LDS object after running Laplace EM.
        posterior (LDSPosterior): The corresponding posterior distribution of the fitted LDS.
    """

    @jit
    def step(rng, lds, states):
        rng, elbo_rng, m_step_rng = jr.split(rng, 3)
        posterior = _laplace_e_step(lds, data, states,
                                    laplace_mode_fit_method=laplace_mode_fit_method,
                                    num_laplace_mode_iters=num_laplace_mode_iters)
        states = posterior.mean
        elbo = _elbo(elbo_rng, lds, data, posterior, num_samples=num_elbo_samples)
        lds = _laplace_m_step(m_step_rng, lds, data, posterior, num_approx_m_iters=num_approx_m_iters)
        return rng, lds, posterior, states, elbo

    # Run the Laplace EM algorithm to convergence
    elbos = []
    pbar = ssm_pbar(num_iters, verbosity, "Iter {} LP: {:.3f}", 0, np.nan)
    if verbosity:
        pbar.set_description("[jit compiling...]")

    # Initialize the latent states to all zeros
    states = np.zeros((len(data), lds.latent_dim))

    for itr in pbar:
        rng, lds, posterior, states, elbo = step(rng, lds, states)
        elbos.append(elbo)
        if verbosity:
            pbar.set_description("ELBO: {:.3f}".format(elbo))

        # Check for convergence
        # TODO @collin: this is harder with Laplace EM since we have a Monte Carlo estimate of the ELBO
        if itr > 1 and abs(elbos[-1] - elbos[-2]) < tol:
            if verbosity:
                pbar.set_description("[converged] ELBO: {:.3f}".format(elbo))
                pbar.refresh()
                break

    return np.array(elbos), lds, posterior<|MERGE_RESOLUTION|>--- conflicted
+++ resolved
@@ -20,7 +20,7 @@
 
 def _exact_marginal_likelihood(lds, data, posterior=None):
     """The exact marginal likelihood of the observed data.
-    
+
     For a Gaussian LDS, we can compute the exact marginal likelihood of
     the data (y) given the posterior p(x | y) via Bayes' rule:
 
@@ -28,15 +28,15 @@
         \log p(y) = \log p(y, x) - \log p(x | y)
 
     This equality holds for _any_ choice of x. We'll use the posterior mean.
-    
+
     Args:
         - lds (LDS): The LDS model.
         - data (array, (num_timesteps, obs_dim)): The observed data.
-        - posterior (MultivariateNormalBlockTridiag): 
-            The posterior distribution on the latent states. If None, 
-            the posterior is computed from the `lds` via message passing. 
+        - posterior (MultivariateNormalBlockTridiag):
+            The posterior distribution on the latent states. If None,
+            the posterior is computed from the `lds` via message passing.
             Defaults to None.
-            
+
     Returns:
         - lp (float): The marginal log likelihood of the data.
     """
@@ -177,30 +177,26 @@
                 pbar.set_description("[converged] LP: {:.3f}".format(lp))
                 pbar.refresh()
                 break
-            
+
     return np.array(log_probs), lds, posterior
 
 
 ### Laplace EM for nonconjugate LDS with exponential family GLM emissions
-<<<<<<< HEAD
-def _compute_laplace_mean(lds, x0, data, learning_rate=1e-3, method="Adam", num_iters=50):
-=======
-def _laplace_find_mode(lds, x0, data, method="BFGS", num_iters=50, learning_rate=1e-3):
->>>>>>> 2d2b2018
+def _compute_laplace_mean(lds, x0, data, method="BFGS", num_iters=50, learning_rate=1e-3):
     """Find the mode of the log joint for the Laplace approximation.
-    
+
     Here, we seek to find
-    
+
     .. math:
         \\argmax_{x_{1:T}} \log p(x_{1:T}, y_{1:T})
-        
-    where :math:`y_{1:T}` is fixed. It turns out this objective is a concave function. 
+
+    where :math:`y_{1:T}` is fixed. It turns out this objective is a concave function.
 
     Args:
         lds (LDS): The LDS model object.
         x0 (array, (num_timesteps, latent_dim)): Initial guess of state mode.
         data (array, (num_timesteps, obs_dim)): Observation data.
-        method (str, optional): Optimization method to use. Choices are 
+        method (str, optional): Optimization method to use. Choices are
             ["BFGS", "Adam"]. Defaults to "BFGS".
         learning_rate (float, optional): [description]. Defaults to 1e-3.
         num_iters (int, optional): Only used when optimization method is "Adam."
@@ -254,16 +250,11 @@
     return x_mode
 
 
-<<<<<<< HEAD
 def _compute_laplace_precision_blocks(lds, states, data):
-    """[summary]
-=======
-def _laplace_negative_hessian(lds, states, data):
     """Get the negative Hessian of the LDS for the Laplace approximation evaluated at x = states.
-    
+
     Since we know the Hessian has a block tridiagonal structure, we can compute it in a piecewise
     fashion by taking the Hessian of the different components of the joint log probability of the LDS.
->>>>>>> 2d2b2018
 
     Args:
         lds (LDS): The LDS model object.
@@ -345,14 +336,14 @@
 
 def _approx_m_step_emissions_distribution(rng, lds, data, posterior, prior=None):
     """Update the parameters of the emissions distribution via an approximate M step using samples from posterior.
-    
+
     Uses BFGS to optimize the expected log probability of the emission via Monte Carlo estimate.
-    
+
     For nonconjugate models like the GLM-LDS, we do not have a closed form expression for the objective nor solution
     to the M step parameter update for the emissions model. This is because the objective is technically an
     expectation under a Gaussian posterior on the latent states.
-    
-    We can approximate an update to our emissions distribution using a Monte Carlo estimate of this expectation, 
+
+    We can approximate an update to our emissions distribution using a Monte Carlo estimate of this expectation,
     wherein we sample latent-state trajectories from our (potentially approximate) posterior and use these samples
     to compute the objective (the log probability of the data under the emissions distribution).
 
@@ -361,11 +352,11 @@
         lds (LDS): The LDS model object.
         data (array, (num_timesteps, obs_dim)): Array of observed data.
         posterior (MultivariateNormalBlockTridiagonal):
-            The LDS posterior object. 
+            The LDS posterior object.
         prior (LDSPrior, optional): The prior distributions. Not yet supported. Defaults to None.
 
     Returns:
-        emissions_distribution (tfp.distributions.Distribution): 
+        emissions_distribution (tfp.distributions.Distribution):
             A new emissions distribution object with the updated parameters.
     """
     x_sample = posterior._sample(seed=rng)
@@ -410,11 +401,11 @@
     verbosity: Verbosity=Verbosity.DEBUG,
     ):
     """Fit potentially nonconjugate LDS models such as LDS with GLM emissions using Laplace EM.
-    
-    Laplace EM approximates the posterior as a Gaussian whose mean and covariance is 
+
+    Laplace EM approximates the posterior as a Gaussian whose mean and covariance is
     set to match the mode and curvature (negative Hessian) of the posterior distribution.
-    
-    Note that because Laplace EM does not use the true posterior in the E-step, we are 
+
+    Note that because Laplace EM does not use the true posterior in the E-step, we are
     not guaranteed that the marginal log probability increases (as is true with exact EM).
 
     Args:
@@ -425,7 +416,7 @@
         num_elbo_samples (int, optional): Number of Monte Carlo samples used to compute the ELBO expectation. Defaults to 1.
         laplace_mode_fit_method (str, optional): Optimization method used to compute the mode for the Laplace approximation.
             Must be one of ["BFGS", "Adam"]. Defaults to "BFGS".
-        num_laplace_mode_iters (int, optional): Only relevant for when `laplace_mode_fit_method` is "Adam." Specifies the 
+        num_laplace_mode_iters (int, optional): Only relevant for when `laplace_mode_fit_method` is "Adam." Specifies the
             number of iterations to run the Adam updates. High values of iterations makes jit compilation slow. Defaults to 100.
         tol (float, optional): Tolerance to determine convergence of ELBO. Defaults to 1e-4.
         verbosity (Verbosity, optional): See Verbosity. Defaults to Verbosity.DEBUG.

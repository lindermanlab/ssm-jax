from collections import namedtuple

import jax.numpy as np
from jax import jit, value_and_grad
from jax.scipy.linalg import solve_triangular
from jax import lax

from ssm.models.lds import GaussianLDS
from ssm.distributions import EXPFAM_DISTRIBUTIONS
from ssm.utils import Verbosity, ssm_pbar, sum_tuples


# TODO @slinderman @schlagercollin: Consider data classes
LDSPosterior = namedtuple(
    "LDSPosterior", ["marginal_likelihood",
                     "expected_states",
                     "expected_states_squared",
                     "expected_transitions"]
)


<<<<<<< HEAD

def lds_filter(J_diag, J_lower_diag, h, logc):
=======
def lds_log_normalizer(J_diag, J_lower_diag, h, logc):
>>>>>>> 0dc84824
    seq_len, dim, _ = J_diag.shape

    # Pad the L's with one extra set of zeros for the last predict step
    J_lower_diag_pad = np.concatenate((J_lower_diag, np.zeros((1, dim, dim))), axis=0)

    def marginalize(carry, t):
        Jp, hp, lp = carry

        # Condition
        Jc = J_diag[t] + Jp
        hc = h[t] + hp

        # Predict -- Cholesky approach seems unstable!
        sqrt_Jc = np.linalg.cholesky(Jc)
        trm1 = solve_triangular(sqrt_Jc, hc, lower=True)
        trm2 = solve_triangular(sqrt_Jc, J_lower_diag_pad[t].T, lower=True)
        log_Z = 0.5 * dim * np.log(2 * np.pi)
        log_Z += -np.sum(np.log(np.diag(sqrt_Jc)))
        log_Z += 0.5 * np.dot(trm1.T, trm1)
        Jp = -np.dot(trm2.T, trm2)
        hp = -np.dot(trm2.T, trm1)

        # Alternative predict step:
        # log_Z = 0.5 * dim * np.log(2 * np.pi)
        # log_Z += -0.5 * np.linalg.slogdet(Jc)[1]
        # log_Z += 0.5 * np.dot(hc, np.linalg.solve(Jc, hc))
        # Jp = -np.dot(J_lower_diag_pad[t], np.linalg.solve(Jc, J_lower_diag_pad[t].T))
        # hp = -np.dot(J_lower_diag_pad[t], np.linalg.solve(Jc, hc))

        new_carry = Jp, hp, lp + log_Z
        return new_carry, (Jc, hc)

    # Initialize
    Jp0 = np.zeros((dim, dim))
    hp0 = np.zeros((dim,))
    (_, _, lp), (filtered_Js, filtered_hs) = lax.scan(marginalize, (Jp0, hp0, logc), np.arange(seq_len))
    return lp, filtered_Js, filtered_hs


def lds_log_normalizer(J_diag, J_lower_diag, h, logc):
    lp, _, _ = lds_filter(J_diag, J_lower_diag, h, logc)
    return lp

<<<<<<< HEAD

def lds_sample(J_ini, h_ini, log_Z_ini,
               J_dyn_11, J_dyn_21, J_dyn_22, h_dyn_1, h_dyn_2, log_Z_dyn,
               J_obs, h_obs, log_Z_obs):
    """
    Information form Kalman sampling for time-varying linear dynamical system with inputs.
    """
    T, D = h_obs.shape

    # Run the forward filter
    log_Z, filtered_Js, filtered_hs = \
        _kalman_info_filter(J_ini, h_ini, log_Z_ini,
                           J_dyn_11, J_dyn_21, J_dyn_22, h_dyn_1, h_dyn_2, log_Z_dyn,
                           J_obs, h_obs, log_Z_obs)

    # Allocate output arrays
    samples = np.zeros((T, D))
    noise = npr.randn(T, D)

    # Initialize with samples of the last state
    samples[-1] = _sample_info_gaussian(filtered_Js[-1], filtered_hs[-1], noise[-1])

    # Run the Kalman information filter
    for t in range(T-2, -1, -1):
        # Extract blocks of the dynamics potentials
        J_11 = J_dyn_11[t] if J_dyn_11.shape[0] == T-1 else J_dyn_11[0]
        J_21 = J_dyn_21[t] if J_dyn_21.shape[0] == T-1 else J_dyn_21[0]
        h_1 = h_dyn_1[t] if h_dyn_1.shape[0] == T-1 else h_dyn_1[0]

        # Condition on the next observation
        J_post = filtered_Js[t] + J_11
        h_post = filtered_hs[t] + h_1 - np.dot(J_21.T, samples[t+1])
        samples[t] = _sample_info_gaussian(J_post, h_post, noise[t])

    return samples


# Expectation-Maximization
def _e_step(lds, data):
    marginal_likelihood, (E_neg_half_xxT, E_neg_xnxT, Ex) = \
        value_and_grad(lds_log_normalizer, argnums=(0, 1, 2))(*lds.natural_parameters(data))
=======
@jit
def lds_expected_states(J_diag, J_lower_diag, h, logc):
    """
    Retrieve the expected states for an LDS given its natural parameters.

    Args:
        J_diag: 
        J_lower_diag:
        h:
        logc:
    
    Returns:
        marginal_likelihood (float): marginal likelihood of the data
        Ex
        ExxT
        ExnxT 
    """

    f = value_and_grad(lds_log_normalizer, argnums=(0, 1, 2))
    marginal_likelihood, (E_neg_half_xxT, E_neg_xnxT, Ex) = f(J_diag, J_lower_diag, h, logc)
>>>>>>> 0dc84824

    ExxT = -2 * E_neg_half_xxT
    ExnxT = -E_neg_xnxT
    return marginal_likelihood, Ex, ExxT, ExnxT


# Expectation-Maximization
def _e_step(lds, data):
    marginal_likelihood, Ex, ExxT, ExnxT = lds_expected_states(*lds.natural_parameters(data))
    return LDSPosterior(marginal_likelihood, Ex, ExxT, ExnxT)


def _exact_m_step_initial_distribution(lds, data, posterior, prior=None):
    expfam = EXPFAM_DISTRIBUTIONS[lds._initial_distribution.name]

    # Extract sufficient statistics
    Ex = posterior.expected_states[0]
    ExxT = posterior.expected_states_squared[0]

    stats = (1.0, Ex, ExxT)
    counts = 1.0

    if prior is not None:
        prior_stats, prior_counts = \
            expfam.prior_pseudo_obs_and_counts(prior.initial_prior)
        stats = sum_tuples(stats, prior_stats)
        counts += prior_counts

    param_posterior = expfam.posterior_from_stats(stats, counts)
    return expfam.from_params(param_posterior.mode())


def _exact_m_step_dynamics_distribution(lds, data, posterior, prior=None):
    expfam = EXPFAM_DISTRIBUTIONS[lds._dynamics_distribution.name]

    # Extract expected sufficient statistics from posterior
    Ex = posterior.expected_states[:-1].sum(axis=0)
    Ey = posterior.expected_states[1:].sum(axis=0)
    ExxT = posterior.expected_states_squared[:-1].sum(axis=0)
    EyxT = posterior.expected_transitions.sum(axis=0)
    EyyT = posterior.expected_states_squared[1:].sum(axis=0)
    stats = (Ex, Ey, ExxT, EyxT, EyyT)
    counts = len(data) - 1

    if prior is not None:
        prior_stats, prior_counts = \
            expfam.prior_pseudo_obs_and_counts(prior.dynamics_prior)
        stats = sum_tuples(stats, prior_stats)
        counts += prior_counts

    param_posterior = expfam.posterior_from_stats(stats, counts)
    return expfam.from_params(param_posterior.mode())


def _exact_m_step_emissions_distribution(lds, data, posterior, prior=None):
    # Use exponential family stuff for the emissions
    expfam = EXPFAM_DISTRIBUTIONS[lds._emissions_distribution.name]

    # Extract expected sufficient statistics from posterior
    Ex = posterior.expected_states.sum(axis=0)
    Ey = data.sum(axis=0)
    ExxT = posterior.expected_states_squared.sum(axis=0)
    EyxT = data.T.dot(posterior.expected_states)
    EyyT = data.T.dot(data)
    stats = (Ex, Ey, ExxT, EyxT, EyyT)
    counts = len(data)

    if prior is not None:
        prior_stats, prior_counts = \
            expfam.prior_pseudo_obs_and_counts(prior.emissions_prior)
        stats = sum_tuples(stats, prior_stats)
        counts += prior_counts

    param_posterior = expfam.posterior_from_stats(stats, counts)
    return expfam.from_params(param_posterior.mode())


def _m_step(lds, data, posterior, prior=None):
    # TODO: M step for initial distribution needs a prior
    # initial_distribution = _exact_m_step_initial_distribution(lds, data, posterior, prior=prior)
    initial_distribution = lds._initial_distribution
    transition_distribution = _exact_m_step_dynamics_distribution(lds, data, posterior, prior=prior)
    emissions_distribution = _exact_m_step_emissions_distribution(lds, data, posterior, prior=prior)
    return GaussianLDS(initial_distribution,
                       transition_distribution,
                       emissions_distribution)


def em(lds,
       data,
       num_iters: int=100,
       tol: float=1e-4,
       verbosity: Verbosity=Verbosity.DEBUG,
       m_step_type: str="exact",
       patience: int=5,
    ):
    """
    Run EM for a Gaussian LDS given observed data.

    Args:
        lds: The Gaussian LDS model to use perform EM over.
        data: A ``(B, T, D)`` or ``(T, D)`` data array.
        num_iters: Number of update iterations to perform EM.
        tol: Tolerance to determine EM convergence.
        verbosity: Determines whether a progress bar is displayed for the EM fit iterations.
        m_step_type: Determines how the model parameters are updated.
            Currently, only ``exact`` is supported for Gaussian LDS.
        patience: The number of steps to wait before algorithm convergence is declared.

    Returns:
        log_probs (array): log probabilities per iteration
        lds (LDS): the fitted LDS model
        posterior (LDSPosterior): the resulting posterior distribution object
    """

    @jit
    def step(lds):
        posterior = _e_step(lds, data)
        if m_step_type == "exact":
            lds = _m_step(lds, data, posterior)

        # elif m_step_type == "sgd_marginal_likelihood":
        #     _generic_m_step(lds, data, posterior, num_iters=num_inner)
        # elif m_step_type == "sgd_expected_log_prob":
        #     _generic_m_step_elbo(lds, data, posterior, num_iters=num_inner)
        # else:
        #     raise ValueError("unrecognized")
        return lds, posterior

    # Run the EM algorithm to convergence
    log_probs = []
    pbar = ssm_pbar(num_iters, verbosity, "Iter {} LP: {:.3f}", 0, np.nan)
    if verbosity:
        pbar.set_description("[jit compiling...]")
    init_patience = patience

    for itr in pbar:
        lds, posterior = step(lds)
        lp = posterior.marginal_likelihood
        log_probs.append(lp)
        if verbosity:
            pbar.set_description("LP: {:.3f}".format(lp))

        # Check for convergence
        # TODO: make this cleaner with patience
        if itr > 1 and abs(log_probs[-1] - log_probs[-2]) < tol:
            if patience == 0:
                if verbosity:
                    pbar.set_description("[converged] LP: {:.3f}".format(lp))
                    pbar.refresh()
                break
            else:
                patience -= 1
        else:
            patience = init_patience

    return np.array(log_probs), lds, posterior<|MERGE_RESOLUTION|>--- conflicted
+++ resolved
@@ -19,12 +19,7 @@
 )
 
 
-<<<<<<< HEAD
-
-def lds_filter(J_diag, J_lower_diag, h, logc):
-=======
 def lds_log_normalizer(J_diag, J_lower_diag, h, logc):
->>>>>>> 0dc84824
     seq_len, dim, _ = J_diag.shape
 
     # Pad the L's with one extra set of zeros for the last predict step
@@ -68,7 +63,6 @@
     lp, _, _ = lds_filter(J_diag, J_lower_diag, h, logc)
     return lp
 
-<<<<<<< HEAD
 
 def lds_sample(J_ini, h_ini, log_Z_ini,
                J_dyn_11, J_dyn_21, J_dyn_22, h_dyn_1, h_dyn_2, log_Z_dyn,
@@ -110,28 +104,26 @@
 def _e_step(lds, data):
     marginal_likelihood, (E_neg_half_xxT, E_neg_xnxT, Ex) = \
         value_and_grad(lds_log_normalizer, argnums=(0, 1, 2))(*lds.natural_parameters(data))
-=======
 @jit
 def lds_expected_states(J_diag, J_lower_diag, h, logc):
     """
     Retrieve the expected states for an LDS given its natural parameters.
 
     Args:
-        J_diag: 
+        J_diag:
         J_lower_diag:
         h:
         logc:
-    
+
     Returns:
         marginal_likelihood (float): marginal likelihood of the data
         Ex
         ExxT
-        ExnxT 
+        ExnxT
     """
 
     f = value_and_grad(lds_log_normalizer, argnums=(0, 1, 2))
     marginal_likelihood, (E_neg_half_xxT, E_neg_xnxT, Ex) = f(J_diag, J_lower_diag, h, logc)
->>>>>>> 0dc84824
 
     ExxT = -2 * E_neg_half_xxT
     ExnxT = -E_neg_xnxT

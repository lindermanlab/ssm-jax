import jax
import jax.numpy as np
import matplotlib.pyplot as plt
import argparse
from jax import random as jr
import flax.linen as nn
from typing import NamedTuple
from copy import deepcopy as dc
from tensorflow_probability.substrates.jax import distributions as tfd

# Import some ssm stuff.
from ssm.utils import Verbosity, random_rotation, possibly_disable_jit
from ssm.lds.models import GaussianLDS
import ssm.nn_util as nn_util
import ssm.utils as utils
import ssm.inference.fivo as fivo
import ssm.inference.proposals as proposals
import ssm.inference.tilts as tilts


def lds_get_config():
    """

    Returns:

    """

    # Set up the experiment.
    parser = argparse.ArgumentParser()
    parser.add_argument('--model', default='LDS', type=str)

    parser.add_argument('--seed', default=10, type=int)
    parser.add_argument('--log-group', default='debug', type=str)  # {'debug', 'gdm-v1.0'}

    parser.add_argument('--use-sgr', default=0, type=int)  # {0, 1}

    parser.add_argument('--temper', default=0.2, type=float)  # {0.0 to disable,  >0.1 to temper}.

    parser.add_argument('--free-parameters', default='dynamics_weights', type=str)  # CSV.  # {'dynamics_bias', 'dynamics_weights'}.

    parser.add_argument('--proposal-structure', default='RESQ', type=str)  # {None/'NONE'/'BOOTSTRAP', 'DIRECT', 'RESQ', }
<<<<<<< HEAD
    parser.add_argument('--proposal-type', default='SINGLE_WINDOW', type=str)  # {PERSTEP_ALLOBS, 'PERSTEP_SINGLEOBS', 'SINGLE_SINGLEOBS', 'PERSTEP_WINDOW', 'SINGLE_WINDOW'}
    parser.add_argument('--proposal-window-length', default=2, type=int)             # {int, None}.
=======
    parser.add_argument('--proposal-type', default='PERSTEP_WINDOW', type=str)  # {PERSTEP_ALLOBS, 'PERSTEP_SINGLEOBS', 'SINGLE_SINGLEOBS', 'PERSTEP_WINDOW', 'SINGLE_WINDOW'}
    parser.add_argument('--proposal-window-length', default=5, type=int)             # {int, None}.
>>>>>>> 6d729058

    parser.add_argument('--tilt-structure', default='DIRECT', type=str)  # {None/'NONE', 'DIRECT'}
    parser.add_argument('--tilt-type', default='SINGLE_WINDOW', type=str)  # {'PERSTEP_ALLOBS', 'PERSTEP_WINDOW', 'SINGLE_WINDOW'}.
    parser.add_argument('--tilt-window-length', default=2, type=int)  # {int, None}.

    parser.add_argument('--vi-use-tilt-gradient', default=1, type=int)  # {0, 1}.
    parser.add_argument('--vi-buffer-length', default=10, type=int)  #
    parser.add_argument('--vi-minibatch-size', default=16, type=int)  #
    parser.add_argument('--vi-epochs', default=1, type=int)  #

    parser.add_argument('--num-particles', default=4, type=int)
    parser.add_argument('--datasets-per-batch', default=16, type=int)
    parser.add_argument('--opt-steps', default=100000, type=int)

    parser.add_argument('--lr-p', default=0.001, type=float)
    parser.add_argument('--lr-q', default=0.001, type=float)
    parser.add_argument('--lr-r', default=0.001, type=float)

    parser.add_argument('--T', default=29, type=int)   # NOTE - This is the number of transitions in the model (index-0).  There are T+1 variables.
    parser.add_argument('--latent-dim', default=10, type=int)
    parser.add_argument('--emissions-dim', default=2, type=int)
    parser.add_argument('--num-trials', default=100000, type=int)

    parser.add_argument('--dset-to-plot', default=2, type=int)
    parser.add_argument('--num-val-datasets', default=100, type=int)
    parser.add_argument('--validation-particles', default=250, type=int)
    parser.add_argument('--sweep-test-particles', default=10, type=int)

    parser.add_argument('--load-path', default=None, type=str)  # './params_lds_tmp.p'
    parser.add_argument('--save-path', default=None, type=str)  # './params_lds_tmp.p'

    parser.add_argument('--PLOT', default=1, type=int)

    config = parser.parse_args().__dict__

    # Make sure this one is formatted correctly.
    config['model'] = 'LDS'

    # Force the tilt temperature to zero if we are not using tilts.  this is just bookkeeping, really.
    if config['tilt_structure'] == 'NONE' or config['tilt_structure'] is None:
        config['temper'] = 0.0

    return config


def lds_define_test(key, env):
    """

    Args:
        key:
        env:

    Returns:

    """

    # Define the true model.
    key, subkey = jr.split(key)
    true_model, true_states, dataset = lds_define_true_model_and_data(subkey, env)

    # Now define a model to test.
    key, subkey = jax.random.split(key)
    model, get_model_params, rebuild_model_fn = lds_define_test_model(subkey, true_model, env)

    # Define the proposal.
    key, subkey = jr.split(key)
    proposal, proposal_params, rebuild_prop_fn = lds_define_proposal(subkey, model, dataset, env)

    # Define the tilt.
    key, subkey = jr.split(key)
    tilt, tilt_params, rebuild_tilt_fn = lds_define_tilt(subkey, model, dataset, env)

    # Return this big pile of stuff.
    ret_model = (true_model, true_states, dataset)
    ret_test = (model, get_model_params, rebuild_model_fn)
    ret_prop = (proposal, proposal_params, rebuild_prop_fn)
    ret_tilt = (tilt, tilt_params, rebuild_tilt_fn)
    return ret_model, ret_test, ret_prop, ret_tilt


def lds_define_tilt(subkey, model, dataset, env):
    """

    Args:
        subkey:
        model:
        dataset:

    Returns:

    """

    if (env.config.tilt_structure is None) or (env.config.tilt_structure == 'NONE'):
        _empty_rebuild = lambda *args: None
        return None, None, _empty_rebuild

    # configure the tilt.
    if env.config.tilt_type == 'PERSTEP_ALLOBS':
        tilt_fn = tilts.IGPerStepTilt
        n_tilts = len(dataset[0]) - 1
        tilt_window_length = None

    elif env.config.tilt_type == 'PERSTEP_WINDOW':
        tilt_fn = tilts.IGWindowTilt
        n_tilts = len(dataset[0]) - 1
        tilt_window_length = env.config.tilt_window_length

    elif env.config.tilt_type == 'SINGLE_WINDOW':
        tilt_fn = tilts.IGWindowTilt
        n_tilts = 1
        tilt_window_length = env.config.tilt_window_length

    else:
        raise NotImplementedError()

    tilt_inputs = ()

    # Tilt functions take in (dataset, model, particles, t-1).
    dummy_particles = model.initial_distribution().sample(seed=jr.PRNGKey(0), sample_shape=(2,), )

    # Generate the inputs.
    stock_tilt_input = (dataset[-1], model, dummy_particles[0], 0, tilt_window_length, *tilt_inputs)

    # Generate the outputs.
    dummy_tilt_output = tilt_fn._tilt_output_generator(*stock_tilt_input)

    # Define any custom link functions.
    trunk_fn = None
    head_mean_fn = nn.Dense(dummy_tilt_output.shape[0])
    head_log_var_fn = nn_util.Static(dummy_tilt_output.shape[0])

    # trunk_fn = nn_util.MLP([6, ], output_layer_relu=True)
    # head_mean_fn = nn.Dense(dummy_tilt_output.shape[0])
    # head_log_var_fn = nn.Dense(dummy_tilt_output.shape[0], kernel_init=lambda *args: nn.initializers.lecun_normal()(*args) * 0.01, )

    # Define the tilts themselves.
    tilt = tilt_fn(n_tilts=n_tilts,
                   tilt_input=stock_tilt_input,
                   trunk_fn=trunk_fn,
                   head_mean_fn=head_mean_fn,
                   head_log_var_fn=head_log_var_fn,)

    # Initialize the network.
    tilt_params = tilt.init(subkey)

    # Return a function that we can call with just the parameters as an argument to return a new closed proposal.
    rebuild_tilt_fn = tilts.rebuild_tilt(tilt, env.config.tilt_structure)
    return tilt, tilt_params, rebuild_tilt_fn


def lds_define_proposal(subkey, model, dataset, env):
    """

    Args:
        subkey:
        model:
        dataset:
        env:

    Returns:

    """

    if env.config.proposal_structure in [None, 'NONE', 'BOOTSTRAP']:
        _empty_rebuild = lambda *args: None
        return None, None, _empty_rebuild

    # Define the proposal that we will use.
    # Stock proposal input form is (dataset, model, particles, t, p_dist, q_state).
    dummy_particles = model.initial_distribution().sample(seed=jr.PRNGKey(0), sample_shape=(2,), )
    dummy_p_dist = model.dynamics_distribution(dummy_particles)
    stock_proposal_input_without_q_state = (dataset[0], model, dummy_particles, 0, dummy_p_dist)
    dummy_proposal_output = nn_util.vectorize_pytree(np.ones((model.latent_dim,)), )

    # If we are using RESQ, define a kernel that basically does nothing to begin with.
    if env.config.proposal_structure == 'RESQ':
        kernel_init = lambda *args: nn.initializers.lecun_normal()(*args) * 0.1
    else:
        kernel_init = None

    trunk_fn = None
    head_mean_fn = nn.Dense(dummy_proposal_output.shape[0], kernel_init=kernel_init)
    head_log_var_fn = nn_util.Static(dummy_proposal_output.shape[0], bias_init=nn.initializers.zeros)

    # trunk_fn = nn_util.MLP([6, ], output_layer_relu=True)
    # head_mean_fn = nn.Dense(dummy_proposal_output.shape[0])
    # head_log_var_fn = nn.Dense(dummy_proposal_output.shape[0], kernel_init=lambda *args: nn.initializers.lecun_normal()(*args) * 0.01, )


    # configure the tilt.
    if env.config.proposal_type == 'PERSTEP_ALLOBS':
        proposal_cls = proposals.IndependentGaussianProposal
        n_props = len(dataset[0])
        proposal_window_length = None

    elif env.config.proposal_type == 'PERSTEP_SINGLEOBS':
        proposal_cls = proposals.IGSingleObsProposal
        n_props = len(dataset[0])
        proposal_window_length = None

    elif env.config.proposal_type == 'SINGLE_SINGLEOBS':
        proposal_cls = proposals.IGSingleObsProposal
        n_props = 1
        proposal_window_length = None

        # TODO - test this.
        raise NotImplementedError()

    elif env.config.proposal_type == 'PERSTEP_WINDOW':
        proposal_cls = proposals.IGWindowProposal
        n_props = len(dataset[0])
        proposal_window_length = env.config.proposal_window_length

    elif env.config.proposal_type == 'SINGLE_WINDOW':
        proposal_cls = proposals.IGWindowProposal
        n_props = 1
        proposal_window_length = env.config.proposal_window_length

    else:
        raise NotImplementedError()

    # Define the proposal itself.
    proposal = proposal_cls(n_proposals=n_props,
                            stock_proposal_input_without_q_state=stock_proposal_input_without_q_state,
                            dummy_output=dummy_proposal_output,
                            trunk_fn=trunk_fn,
                            head_mean_fn=head_mean_fn,
<<<<<<< HEAD
                            head_log_var_fn=head_log_var_fn,
                            proposal_window_length=proposal_window_length)
=======
                            head_log_var_fn=head_log_var_fn, proposal_window_length=proposal_window_length)
>>>>>>> 6d729058

    # Initialize the network.
    proposal_params = proposal.init(subkey)

    # Return a function that we can call with just the parameters as an argument to return a new closed proposal.
    rebuild_prop_fn = proposals.rebuild_proposal(proposal, env.config.proposal_structure)
    return proposal, proposal_params, rebuild_prop_fn


def lds_get_true_target_marginal(model, data):
    """
    Take in a model and some data and return the tfd distribution representing the marginals of true posterior.
    Args:
        model:
        data:

    Returns:

    """

    try:
        pred_em_posterior = jax.vmap(model.e_step)(data)

        marginal_mean = pred_em_posterior.mean().squeeze()
        marginal_std = np.sqrt(pred_em_posterior.covariance().squeeze())

        pred_em_marginal = tfd.MultivariateNormalDiag(marginal_mean, marginal_std)
    except:
        pred_em_marginal = None

    return pred_em_marginal


def lds_define_true_model_and_data(key, env):
    """

    Args:
        key:

    Returns:

    """

    # dynamics_scale_tril = None
    # emission_scale_tril = None
    # initial_state_scale_tril = None
    true_dynamics_weights = None
    true_emission_weights = None

    latent_dim = env.config.latent_dim
    emissions_dim = env.config.emissions_dim
    num_trials = env.config.num_trials
    T = env.config.T  # NOTE - This is the number of transitions in the model (index-0).  There are T+1 variables.

    # If we are in the 1-D case, then we need to define a boring LDS.
    if latent_dim == 1:

        # NOTE - Set the dynamics scale here.
        # This needs to be done for all models because it is defined poorly inside the model.
        dynamics_scale_tril = 1.0 * np.eye(latent_dim)

        # NOTE - can make observations tighter here.
        emission_scale_tril = 1.0 * np.eye(emissions_dim)

        # NOTE - change the initial scale here.
        initial_state_scale_tril = 1.0 * np.eye(latent_dim)

        # Set up the transmission and emission weights to be unity.
        true_dynamics_weights = np.eye(latent_dim)
        true_emission_weights = np.eye(emissions_dim, latent_dim)

    else:

        # raise NotImplementedError('Still need to work on these settings a btt.')

        # NOTE - Set the dynamics scale here.
        # This needs to be done for all models because it is defined poorly inside the model.
        dynamics_scale_tril = 0.1 * np.eye(latent_dim)

        # NOTE - can make observations tighter here.
        emission_scale_tril = 1.0 * np.eye(emissions_dim)

        # NOTE - change the initial scale here.
        initial_state_scale_tril = 1.0 * np.eye(latent_dim)

    # Create the true model.
    key, subkey = jr.split(key)
    true_model = GaussianLDS(num_latent_dims=latent_dim,
                             num_emission_dims=emissions_dim,
                             seed=subkey,
                             dynamics_scale_tril=dynamics_scale_tril,
                             dynamics_weights=true_dynamics_weights,
                             emission_weights=true_emission_weights,
                             emission_scale_tril=emission_scale_tril,
                             initial_state_scale_tril=initial_state_scale_tril
                             )

    # Sample some data.
    key, subkey = jr.split(key)
    true_states, dataset = true_model.sample(key=subkey, num_steps=T+1, num_samples=num_trials)

    return true_model, true_states, dataset


def lds_define_test_model(key, true_model, env):
    """

    Args:
        key:
        true_model:
        free_parameters:

    Returns:

    """
    key, subkey = jr.split(key)

    # Close over the free parameters we have elected to learn.
    get_free_model_params_fn = lambda _model: fivo.get_model_params_fn(_model, env.config.free_parameters)

    if len(env.config.free_parameters) > 0:

        # Get the default parameters from the true model.
        true_params = fivo.get_model_params_fn(true_model)

        # Generate a model to use.  NOTE - this will generate a new model, and we will
        # overwrite any of the free parameters of interest into the true model.
        tmp_model = true_model.__class__(num_latent_dims=true_model.latent_dim,
                                         num_emission_dims=true_model.emissions_shape[0],
                                         seed=subkey)

        # Dig out the free parameters.
        init_free_params = get_free_model_params_fn(tmp_model)

        # Overwrite all the params with the new values.
        default_params = utils.mutate_named_tuple_by_key(true_params, init_free_params)

        # Mutate the free parameters.
        for _k in env.config.free_parameters:
            _base = getattr(default_params, _k)
            key, subkey = jr.split(key)

            # TODO - This needs to be made model-specific.
            if _k == 'dynamics_bias':
                new_val = {_k: _base + ((2.0 * jr.uniform(key=subkey, shape=_base.shape)) - 1.0)}
            elif _k == 'dynamics_weights':
                new_val = {_k: _base * (0.5 + jr.uniform(key=subkey, shape=_base.shape))}
            else:
                raise NotImplementedError()

            default_params = utils.mutate_named_tuple_by_key(default_params, new_val)

        # Build out a new model using these values.
        default_model = fivo.rebuild_model_fn(default_params, tmp_model)

    else:

        # If there are no free parameters then just use the true model.
        default_model = dc(true_model)

    # Close over rebuilding the model.
    rebuild_model_fn = lambda _params: fivo.rebuild_model_fn(_params, default_model)

    return default_model, get_free_model_params_fn, rebuild_model_fn


def lds_do_plot(_param_hist, _loss_hist, _true_loss_em, _true_loss_smc, _true_params,
                param_figs):
    """
    NOTE - removed proposal and tilt parameters here as they will be too complex.

    Args:
        _param_hist:
        _loss_hist:
        _true_loss_em:
        _true_loss_smc:
        _true_params:
        param_figs:

    Returns:

    """

    fsize = (12, 8)
    idx_to_str = lambda _idx: ['Model (p): '][_idx]

    for _p, _hist in enumerate(_param_hist[:1]):

        if _hist[0] is not None:
            if len(_hist[0]) > 0:

                n_param = len(_hist[0].keys())

                if param_figs[_p] is None:
                    param_figs[_p] = plt.subplots(n_param, 1, figsize=fsize, sharex=True, squeeze=True)

                for _i, _k in enumerate(_hist[0].keys()):
                    to_plot = []
                    for _pt in _param_hist[_p]:
                        to_plot.append(_pt[_k].flatten())
                    to_plot = np.array(to_plot)

                    if hasattr(param_figs[_p][1], '__len__'):
                        plt.sca(param_figs[_p][1][_i])
                    else:
                        plt.sca(param_figs[_p][1])
                    plt.cla()
                    plt.plot(to_plot)
                    plt.title(idx_to_str(_p) + str(_k))
                    plt.grid(True)
                    plt.tight_layout()
                    plt.pause(0.00001)

                plt.savefig('./lds_param_{}.pdf'.format(_p))

    return param_figs


def lds_do_print(_step, true_model, opt, true_lml, pred_lml, pred_fivo_bound, em_log_marginal_likelihood=None):
    """

    Args:
        _step:
        true_model:
        opt:
        true_lml:
        pred_lml:
        pred_fivo_bound:
        em_log_marginal_likelihood:

    Returns:

    """
    _str = 'Step: {:> 7d},  True Neg-LML: {:> 8.3f},  Pred Neg-LML: {:> 8.3f},  Pred FIVO bound {:> 8.3f}'.\
        format(_step, true_lml, pred_lml, pred_fivo_bound)
    if em_log_marginal_likelihood is not None:
        _str += '  EM Neg-LML: {:> 8.3f}'.format(em_log_marginal_likelihood)

    print(_str)
    if opt[0] is not None:
        if len(opt[0].target) > 0:
            # print()
            print('\tModel')

            true_str = [_k + ': ' + ' '.join(['{:> 5.3f}'.format(_f) for _f in getattr(true_model._parameters, _k).flatten()]) for _k in opt[0].target._fields]
            pred_str = [_k + ': ' + ' '.join(['{:> 5.3f}'.format(_f) for _f in getattr(opt[0].target, _k).flatten()]) for _k in opt[0].target._fields]

            print('\t\tTrue: ' + str(true_str))
            print('\t\tPred: ' + str(pred_str))

    # NOTE - the proposal and tilt are more complex here, so don't show them.

    print()
    print()
    print()<|MERGE_RESOLUTION|>--- conflicted
+++ resolved
@@ -39,14 +39,8 @@
     parser.add_argument('--free-parameters', default='dynamics_weights', type=str)  # CSV.  # {'dynamics_bias', 'dynamics_weights'}.
 
     parser.add_argument('--proposal-structure', default='RESQ', type=str)  # {None/'NONE'/'BOOTSTRAP', 'DIRECT', 'RESQ', }
-<<<<<<< HEAD
     parser.add_argument('--proposal-type', default='SINGLE_WINDOW', type=str)  # {PERSTEP_ALLOBS, 'PERSTEP_SINGLEOBS', 'SINGLE_SINGLEOBS', 'PERSTEP_WINDOW', 'SINGLE_WINDOW'}
     parser.add_argument('--proposal-window-length', default=2, type=int)             # {int, None}.
-=======
-    parser.add_argument('--proposal-type', default='PERSTEP_WINDOW', type=str)  # {PERSTEP_ALLOBS, 'PERSTEP_SINGLEOBS', 'SINGLE_SINGLEOBS', 'PERSTEP_WINDOW', 'SINGLE_WINDOW'}
-    parser.add_argument('--proposal-window-length', default=5, type=int)             # {int, None}.
->>>>>>> 6d729058
-
     parser.add_argument('--tilt-structure', default='DIRECT', type=str)  # {None/'NONE', 'DIRECT'}
     parser.add_argument('--tilt-type', default='SINGLE_WINDOW', type=str)  # {'PERSTEP_ALLOBS', 'PERSTEP_WINDOW', 'SINGLE_WINDOW'}.
     parser.add_argument('--tilt-window-length', default=2, type=int)  # {int, None}.
@@ -273,12 +267,8 @@
                             dummy_output=dummy_proposal_output,
                             trunk_fn=trunk_fn,
                             head_mean_fn=head_mean_fn,
-<<<<<<< HEAD
                             head_log_var_fn=head_log_var_fn,
                             proposal_window_length=proposal_window_length)
-=======
-                            head_log_var_fn=head_log_var_fn, proposal_window_length=proposal_window_length)
->>>>>>> 6d729058
 
     # Initialize the network.
     proposal_params = proposal.init(subkey)

"""
General EM routines
"""
import warnings
import jax.numpy as np
from jax import jit, vmap
from ssm.utils import Verbosity, ensure_has_batch_dim, ssm_pbar


@ensure_has_batch_dim(model_arg="model")
def em(model,
       data,
       covariates=None,
       metadata=None,
       num_iters=100,
       tol=1e-4,
       verbosity=Verbosity.DEBUG,
    ):
    """Fit a model using EM.

    Assumes the model has the following methods for EM:

        - `model.e_step(data)` (i.e. E-step)
        - `model.m_step(dataset, posteriors)`
        - `model.marginal_likelihood(data, posterior)`

    Args:
        model (ssm.base.SSM): the model to be fit
        data (PyTree): the observed data with leaf shape (B, T, D).
        covariates (PyTree, optional): optional covariates with leaf shape (B, T, ...).
            Defaults to None.
        metadata (PyTree, optional): optional metadata with leaf shape (B, ...).
            Defaults to None.
        num_iters (int, optional): number of iterations of EM fit. Defaults to 100.
        tol (float, optional): tolerance in marginal lp to declare convergence. Defaults to 1e-4.
        verbosity (ssm.utils.Verbosity, optional): verbosity of fit. Defaults to Verbosity.DEBUG.

    Returns:
        log_probs: log probabilities across EM iterations
        model: the fitted model
        posterior: the posterior over the inferred latent states
    """

    @jit
<<<<<<< HEAD
    def update(parameters):
        with model.inject(parameters):  # avoid side-effects by injecting new parameters into model temporarily
            posterior = model.e_step(data, covariates=covariates, metadata=metadata)
            lp = model.marginal_likelihood(data, posterior, covariates=covariates, metadata=metadata).sum()
            
            # should this return parameters?
            model.m_step(data, posterior, covariates=covariates, metadata=metadata)
            
            # for now, we can extract new parameters post m_step
            # we know that the `inject` context manager will set our parameters back to the originals
            # so we don't have to worry about side effects here
            parameters = model._parameters
            
        return parameters, posterior, lp
=======
    def update(model):
        posterior = model.e_step(data, covariates=covariates, metadata=metadata)
        lp = model.marginal_likelihood(data, posterior, covariates=covariates, metadata=metadata).sum()
        model = model.m_step(data, posterior, covariates=covariates, metadata=metadata)
        return model, posterior, lp
>>>>>>> 42b66efd

    # Run the EM algorithm to convergence
    log_probs = []
    pbar = ssm_pbar(num_iters, verbosity, "Iter {} LP: {:.3f}", 0, np.nan)

    if verbosity > Verbosity.OFF:
        pbar.set_description("[jit compiling...]")

    # pull parameters out of the model
    parameters = model._parameters
    
    for itr in pbar:
        parameters, posterior, lp = update(parameters)
        assert np.isfinite(lp), "NaNs in marginal log probability"

        log_probs.append(lp)
        if verbosity > Verbosity.OFF:
            pbar.set_description("LP: {:.3f}".format(lp))

        # Check for convergence
        if itr > 1:
            if log_probs[-1] < log_probs[-2]:
                pass # warnings.warn(UserWarning("LP is decreasing in EM fit!"))

            if abs(log_probs[-1] - log_probs[-2]) < tol and verbosity > Verbosity.OFF:
                pbar.set_description("[converged] LP: {:.3f}".format(lp))
                pbar.refresh()
                break

    # update the model object with our new parameters
    model._parameters = parameters

    return np.array(log_probs), model, posterior<|MERGE_RESOLUTION|>--- conflicted
+++ resolved
@@ -42,28 +42,11 @@
     """
 
     @jit
-<<<<<<< HEAD
-    def update(parameters):
-        with model.inject(parameters):  # avoid side-effects by injecting new parameters into model temporarily
-            posterior = model.e_step(data, covariates=covariates, metadata=metadata)
-            lp = model.marginal_likelihood(data, posterior, covariates=covariates, metadata=metadata).sum()
-            
-            # should this return parameters?
-            model.m_step(data, posterior, covariates=covariates, metadata=metadata)
-            
-            # for now, we can extract new parameters post m_step
-            # we know that the `inject` context manager will set our parameters back to the originals
-            # so we don't have to worry about side effects here
-            parameters = model._parameters
-            
-        return parameters, posterior, lp
-=======
     def update(model):
         posterior = model.e_step(data, covariates=covariates, metadata=metadata)
         lp = model.marginal_likelihood(data, posterior, covariates=covariates, metadata=metadata).sum()
         model = model.m_step(data, posterior, covariates=covariates, metadata=metadata)
         return model, posterior, lp
->>>>>>> 42b66efd
 
     # Run the EM algorithm to convergence
     log_probs = []

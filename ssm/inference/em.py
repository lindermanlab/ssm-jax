--- conflicted
+++ resolved
@@ -46,12 +46,7 @@
         # Check for convergence
         if itr > 1:
             if log_probs[-1] < log_probs[-2]:
-<<<<<<< HEAD
                 warnings.warn(UserWarning("LP is decreasing in EM fit!"))
-=======
-                warnings.warn(UserWarning("Warning: LP is decreasing!"))
-                # break
->>>>>>> bdfd58d7
 
             if abs(log_probs[-1] - log_probs[-2]) < tol and verbosity > Verbosity.OFF:
                 pbar.set_description("[converged] LP: {:.3f}".format(lp))

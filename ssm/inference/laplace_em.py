--- conflicted
+++ resolved
@@ -3,7 +3,6 @@
 """
 
 import jax.numpy as np
-<<<<<<< HEAD
 import jax.random as jr
 import jax.experimental.optimizers as optimizers
 import jax.scipy.optimize
@@ -12,19 +11,6 @@
 from ssm.distributions.mvn_block_tridiag import MultivariateNormalBlockTridiag
 from ssm.utils import Verbosity, ssm_pbar
 
-
-=======
-from jax import jit, lax, value_and_grad, hessian, vmap, jacfwd, jacrev
-import jax.random as jr
-import jax.experimental.optimizers as optimizers
-import jax.scipy.optimize
-from jax import lax
-
-from ssm.distributions.mvn_block_tridiag import MultivariateNormalBlockTridiag
-from ssm.utils import Verbosity, ssm_pbar
-
-
->>>>>>> b8d8c3a4
 
 ### Laplace EM for nonconjugate LDS with exponential family GLM emissions
 def _compute_laplace_mean(lds, x0, data, method="L-BFGS", num_iters=50, learning_rate=1e-3):

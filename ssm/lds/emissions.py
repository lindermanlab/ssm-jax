import jax
from jax._src.tree_util import tree_map
import jax.numpy as np
from jax import tree_util, vmap
from jax.flatten_util import ravel_pytree
from jax.tree_util import register_pytree_node_class
<<<<<<< HEAD
import tensorflow_probability.substrates.jax as tfp
tfd = tfp.distributions
=======
>>>>>>> 2542b49d

from tensorflow_probability.substrates import jax as tfp
tfd = tfp.distributions

import ssm.distributions as ssmd
from ssm.distributions import GaussianLinearRegression, glm



@register_pytree_node_class
class Emissions:
    """
    Base class of emission distribution of an LDS

    .. math::
        p_t(y_t \mid x_t, u_t)

    where u_t are optional covariates.
    """
    def __init__(self,
                 weights=None,
                 bias=None,
                 scale_tril=None,
                 emissions_distribution: tfd.Distribution=None,
                 emissions_distribution_prior: tfd.Distribution=None) -> None:
        assert (weights is not None and \
                bias is not None and \
                scale_tril is not None) \
            or emissions_distribution is not None

        if weights is not None:
            self._distribution = GaussianLinearRegression(weights, bias, scale_tril)
        else:
            self._distribution = emissions_distribution

        if emissions_distribution_prior is None:
            pass  # TODO: implement default prior
        self._prior = emissions_distribution_prior

    def tree_flatten(self):
        children = (self._distribution, self._prior)
        aux_data = None
        return children, aux_data

    @classmethod
    def tree_unflatten(cls, aux_data, children):
        distribution, prior = children
        return cls(aux_data,
                   emissions_distribution=distribution,
                   emissions_distribution_prior=prior)

    @property
    def weights(self):
        return self._distribution.weights

    @property
    def bias(self):
        return self._distribution.bias

    @property
    def scale_tril(self):
        return self._distribution.scale_tril

    def distribution(self, state, covariates=None):
        """
        Return the conditional distribution of emission y_t
        given state x_t and (optionally) covariates u_t.

        Note: covariates aren't supported yet.
        """
        if covariates is not None:
            # TODO: handle extra covariates
            raise NotImplementedError
        return self._distribution.predict(covariates=state)

    def m_step(self, dataset, posteriors, num_samples=1, rng=None):
        if rng is None:
            raise ValueError("PRNGKey needed for generic m-step")

        # Draw samples of the latent states
        sample_shape = () if num_samples == 1 else (num_samples,)
        x_sample = posteriors.sample(seed=rng, sample_shape=sample_shape)

        # Use tree flatten and unflatten to convert params x0 from PyTrees to flat arrays
        flat_emissions_distribution, unravel = ravel_pytree(self._distribution)
        def _objective(flat_emissions_distribution):
            # TODO: Consider proximal gradient descent to counter sampling noise
            emissions_distribution = unravel(flat_emissions_distribution)
            return -1 * np.mean(emissions_distribution.predict(x_sample).log_prob(dataset))

        optimize_results = jax.scipy.optimize.minimize(
            _objective,
            flat_emissions_distribution,
            method="BFGS"  # TODO: consider L-BFGS?
        )

        self._distribution = unravel(optimize_results.x)


@register_pytree_node_class
class GaussianEmissions(Emissions):
    def __init__(self,
                 weights=None,
                 bias=None,
                 scale_tril=None,
                 emissions_distribution: GaussianLinearRegression=None,
                 emissions_distribution_prior: tfd.Distribution=None) -> None:
        super(GaussianEmissions, self).__init__(
            weights, bias, scale_tril,
            emissions_distribution,
            emissions_distribution_prior
        )

    def m_step(self, dataset, posteriors, rng=None):
        """If we have the right posterior, we can perform an exact update here.
        """
        def compute_stats_and_counts(data, posterior):
            # Extract expected sufficient statistics from posterior
            Ex = posterior.expected_states
            ExxT = posterior.expected_states_squared

            # Sum over time
            sum_x = Ex.sum(axis=0)
            sum_y = data.sum(axis=0)
            sum_xxT = ExxT.sum(axis=0)
            sum_yxT = data.T.dot(Ex)
            sum_yyT = data.T.dot(data)
            T = len(data)
            stats = (T, sum_xxT, sum_x, T, sum_yxT, sum_y, sum_yyT)
            return stats

        stats = vmap(compute_stats_and_counts)(dataset, posteriors)
        stats = tree_util.tree_map(sum, stats)  # sum out batch for each leaf

        if self._prior is not None:
            stats = tree_map(np.add, stats, self._prior.natural_parameters)

        conditional = ssmd.GaussianLinearRegression.compute_conditional_from_stats(stats)
        self._distribution = ssmd.GaussianLinearRegression.from_params(conditional.mode())


@register_pytree_node_class
class PoissonEmissions(Emissions):
    def __init__(self,
                 weights=None,
                 bias=None,
                 emissions_distribution: glm.PoissonGLM=None,
                 emissions_distribution_prior: tfd.Distribution=None) -> None:
        assert (weights is not None and \
                bias is not None) \
            or emissions_distribution is not None

        if weights is not None:
            self._distribution = glm.PoissonGLM(weights, bias)
        else:
            self._distribution = emissions_distribution

        if emissions_distribution_prior is None:
            pass  # TODO: implement default prior
        self._distribution_prior = emissions_distribution_prior

    def tree_flatten(self):
        children = (self._distribution, self._distribution_prior)
        aux_data = None
        return children, aux_data

    @classmethod
    def tree_unflatten(cls, aux_data, children):
        distribution, prior = children
        return cls(aux_data,
                   emissions_distribution=distribution,
                   emissions_distribution_prior=prior)

    @property
    def weights(self):
        return self._distribution.weights

    @property
    def bias(self):
        return self._distribution.bias

    def distribution(self, state, covariates=None):
        """
        Return the conditional distribution of emission y_t
        given state x_t and (optionally) covariates u_t.

        Note: covariates aren't supported yet.
        """
        if covariates is not None:
            # TODO: handle extra covariates
            raise NotImplementedError
        return self._distribution.predict(covariates=state)<|MERGE_RESOLUTION|>--- conflicted
+++ resolved
@@ -4,18 +4,11 @@
 from jax import tree_util, vmap
 from jax.flatten_util import ravel_pytree
 from jax.tree_util import register_pytree_node_class
-<<<<<<< HEAD
 import tensorflow_probability.substrates.jax as tfp
-tfd = tfp.distributions
-=======
->>>>>>> 2542b49d
-
-from tensorflow_probability.substrates import jax as tfp
 tfd = tfp.distributions
 
 import ssm.distributions as ssmd
 from ssm.distributions import GaussianLinearRegression, glm
-
 
 
 @register_pytree_node_class

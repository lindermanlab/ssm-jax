"""
Useful utility functions.
"""

import jax.numpy as np
import jax.random as jr
<<<<<<< HEAD
from jax import tree_util
import jax
=======
import jax.scipy.special as spsp
from jax import vmap, lax, tree_multimap
from jax.tree_util import tree_map, tree_structure, tree_leaves, tree_reduce, tree_multimap

>>>>>>> b1921ed8
import inspect
from enum import IntEnum
from tqdm.auto import trange
from scipy.optimize import linear_sum_assignment
from typing import Sequence, Optional
from functools import wraps, partial
import copy
from jax.scipy import special as spsp
from contextlib import contextmanager
from typing import NamedTuple
from jax.tree_util import register_pytree_node



class Verbosity(IntEnum):
    """
    Convenience alias class for Verbosity values.

    Currently, any value >= 1 corresponds to displaying progress bars
    for various function calls through JAX-SSM.

    - 0: ``OFF``
    - 1: ``QUIET``
    - 2: ``LOUD``
    - 3: ``DEBUG``
    """

    OFF = 0
    QUIET = 1
    LOUD = 2
    DEBUG = 3


def tree_get(tree, idx):
    """Idx the leaves of the PyTree.

    Args:
        tree ([type]): [description]
        idx ([type]): [description]

    Returns:
        [type]: [description]
    """
    return tree_map(lambda x: x[idx], tree)

def tree_concatenate(tree1, tree2, axis=0):
    """Concatenate leaves of two pytrees along specified axis.

    Args:
        tree1 ([type]): [description]
        tree2 ([type]): [description]
        axis ([type]): [description]

    Returns:
        [type]: [description]
    """
    return tree_map(lambda x, y: np.concatenate((x, y), axis=axis), tree1, tree2)

def tree_all_equal(tree1, tree2):
    """Check Pytree equality when tree leaves are arrays.

    Args:
        tree1 ([type]): [description]
        tree2 ([type]): [description]
        
    Returns:
        isEqual (bool): whether array PyTrees are equal
    """
    return tree_reduce(
        lambda x, y: np.all(x) == np.all(y) == True,
        tree_multimap(lambda x, y: np.all(x == y), tree1, tree2),
        True
    )

def ssm_pbar(num_iters, verbose, description, *args):
    """
    Return either progress bar or regular range for iterating depending on verbosity.

    Args:
        num_iters (int): The number of iterations for the iterator.
        verbose (int): if ``verbose == 2``, return ```trange`` object, else returns ``range``
        description (str): description for progress bar
        args: description format arguments
    """
    if verbose >= Verbosity.QUIET:
        pbar = trange(num_iters)
        pbar.set_description(description.format(*args))
    else:
        pbar = range(num_iters)
    return pbar


def compute_state_overlap(
    z1: Sequence[int],
    z2: Sequence[int],
    K1: Optional[int] = None,
    K2: Optional[int] = None,
):
    """
    Compute a matrix describing the state-wise overlap between two state vectors
    ``z1`` and ``z2``.

    The state vectors should both of shape ``(T,)`` and be integer typed.

    Args:
        z1: The first state vector.
        z2: The second state vector.
        K1: Optional upper bound of states to consider for ``z1``.
        K2: Optional upper bound of states to consider for ``z2``.

    Returns:
        overlap matrix: Matrix of cumulative overlap events.
    """
    assert z1.dtype == "int32" and z2.dtype == "int32"
    assert z1.shape == z2.shape
    assert z1.min() >= 0 and z2.min() >= 0

    K1 = z1.max() + 1 if K1 is None else K1
    K2 = z2.max() + 1 if K2 is None else K2

    overlap = np.sum(
        (z1[:, None] == np.arange(K1))[:, :, None]
        & (z2[:, None] == np.arange(K2))[:, None, :],
        axis=0,
    )
    assert overlap.shape == (K1, K2)
    return overlap


def find_permutation(
    z1: Sequence[int],
    z2: Sequence[int],
    K1: Optional[int] = None,
    K2: Optional[int] = None,
):
    """
    Find the permutation between state vectors ``z1`` and ``z2`` that results in the most overlap.

    Useful for recovering the "true" state identities for a discrete-state SSM.

    Args:
        z1: The first state vector.
        z2: The second state vector.
        K1: Optional upper bound of states to consider for ``z1``.
        K2: Optional upper bound of states to consider for ``z2``.

    Returns:
        overlap matrix: Matrix of cumulative overlap events.
    """
    overlap = compute_state_overlap(z1, z2, K1=K1, K2=K2)
    K1, K2 = overlap.shape

    tmp, perm = linear_sum_assignment(-overlap)
    assert np.all(tmp == np.arange(K1)), "All indices should have been matched!"

    # Pad permutation if K1 < K2
    if K1 < K2:
        unused = np.array(list(set(np.arange(K2)) - set(perm)))
        perm = np.concatenate((perm, unused))

    return perm


def random_rotation(seed, n, theta=None):
    """Helper function to create a rotating linear system.

    Args:
        seed (jax.random.PRNGKey): JAX random seed.
        n (int): Dimension of the rotation matrix.
        theta (float, optional): If specified, this is the angle of the rotation, otherwise
            a random angle sampled from a standard Gaussian scaled by ::math::`\pi / 2`. Defaults to None.

    Returns:
        [type]: [description]
    """

    key1, key2 = jr.split(seed)

    if theta is None:
        # Sample a random, slow rotation
        theta = 0.5 * np.pi * jr.uniform(key1)

    if n == 1:
        return jr.uniform(key1) * np.eye(1)

    rot = np.array([[np.cos(theta), -np.sin(theta)], [np.sin(theta), np.cos(theta)]])
    out = np.eye(n)
    out = out.at[:2, :2].set(rot)
    q = np.linalg.qr(jr.uniform(key2, shape=(n, n)))[0]
    return q.dot(out).dot(q.T)


def ensure_has_batch_dim(batched_args=("data", "posterior", "covariates", "metadata"),
                         model_arg="self"):
    """Decorator to automatically add a batch dim to args defined by batched_args.
    
    Checks the shape of the PyTree leaves inside the data argument and compares them to the 
    shape of emissions as defined by the model. A batch dimension is added if the shape
    only has 1 additional dimension (num_timesteps).
    
    Naively assumes that if data needs a batch dim, then so do the rest of the batched_args.

    Args:
        batched_args (tuple, optional): Names of the function arguments to batch. 
            'data' must be an element. Defaults to ("data", "posterior", "covariates", "metadata").
        model_arg (str, optional): The name of the argument of the model class.
            Used to extract information about the emissions shape. Defaults to "self".
    """
    def ensure_has_batch_dim_decorator(f):
        sig = inspect.signature(f)

        @wraps(f)
        def wrapper(*args, **kwargs):
            bound_args = sig.bind(*args, **kwargs)
            bound_args.apply_defaults()

            assert "data" in batched_args and "data" in bound_args.arguments,\
                "`data` must be an argument in order to use the `ensure_has_batch_dim` decorator."

            assert model_arg in bound_args.arguments, \
                "`model_arg` must be an argument in order to use the `ensure_has_batch_dim` decorator."

            # Determine the batch dimension from the shape of the data and the model.
            # Naively assume that if data needs a batch, so do the other batched args.
            given_shape = tree_map(lambda x: np.array(x.shape), bound_args.arguments["data"])
            emissions_shape = bound_args.arguments[model_arg].emissions_shape

            # First check that the trailing shapes are correct.
            # leaf_is_valid = lambda shp, shp_suffix: \
            #     len(shp) > len(shp_suffix) \
            #         and len(shp) <=  len(shp_suffix) + 2 and \
            #             np.all(shp[-len(shp_suffix):] == shp_suffix)
            # assert all(tree_leaves(tree_map(leaf_is_valid, given_shape, emissions_shape)))

            # A leaf needs a batch dim if it only has one extra dimension (num_timesteps).
            leaf_needs_batch = lambda shp, shp_suffix: len(shp) == len(shp_suffix) + 1
            needs_batch = all(tree_leaves(tree_map(leaf_needs_batch, given_shape, emissions_shape)))

            # If data needs a batch, assume the other args do too
            if needs_batch:
                for key in batched_args:
                    if key in bound_args.arguments and bound_args.arguments[key] is not None:
                        bound_args.arguments[key] = \
                            tree_map(lambda x: x[None, ...], bound_args.arguments[key])

            return f(**bound_args.arguments)

        return wrapper
    return ensure_has_batch_dim_decorator


def auto_batch(batched_args=("data", "posterior", "covariates", "metadata", "states"),
               model_arg="self", map_function=vmap):
    r"""Decorator to automatically "map" the wrapped function along a a batch if a
    batch dim is detected in the data. By default, "map" means vmap. 
    
    Checks the shape of the PyTree leaves inside the data argument and compares them to the 
    shape of emissions as defined by the model. The data is considered batched if it has 
    two additional dimensions compared to the emissions (batch_dim and num_timesteps).
    
    Naively assumes that if data has a batch dim, then so do the rest of the batched_args.

    Args:
        batched_args (tuple, optional): Names of the function arguments that may be batched. 
            'data' must be an element. Defaults to ("data", "posterior", "covariates", "metadata").
        model_arg (str, optional): The name of the argument of the model class.
            Used to extract information about the emissions shape. Defaults to "self".
        map_function (Callable, optional): Type of map operation applied to func. 
            Defaults to `vmap`.
    """
    def auto_batch_decorator(f):
        sig = inspect.signature(f)

        @wraps(f)
        def wrapper(*args, **kwargs):
            bound_args = sig.bind(*args, **kwargs)
            bound_args.apply_defaults()

            assert "data" in batched_args and "data" in bound_args.arguments,\
                "`data` must be an argument in order to use the `auto_batch` decorator."

            assert model_arg in bound_args.arguments, \
                "`model_arg` must be an argument in order to use the `auto_batch` decorator."

            # Determine the batch dimension from the shape of the data and the model.
            # Naively assume that if data is batched, so are the other batched args.
            given_shape = tree_map(lambda x: np.array(x.shape), bound_args.arguments["data"])
            emissions_shape = bound_args.arguments[model_arg].emissions_shape

            # First check that the trailing shapes are correct.
            # leaf_is_valid = lambda shp, shp_suffix: \
            #     len(shp) > len(shp_suffix) \
            #         and len(shp) <=  len(shp_suffix) + 2 and \
            #             np.all(shp[-len(shp_suffix):] == shp_suffix)
            # assert all(tree_leaves(tree_map(leaf_is_valid, given_shape, emissions_shape)))

            # Assume a leaf is batched if it has two extra dimensions (batch and num_timesteps).
            leaf_is_batched = lambda shp, shp_suffix: len(shp) == len(shp_suffix) + 2
            is_batched = all(tree_leaves(tree_map(leaf_is_batched, given_shape, emissions_shape)))

            if not is_batched:
                return f(*args, **kwargs)

            else:
                # Otherwise, separate out the fixed args from those with a batch dimension and call vmap.
                fixed_kwargs, batch_kwargs = {}, {}
                for arg, val in bound_args.arguments.items():
                    if arg in batched_args:
                        batch_kwargs[arg] = val
                    else:
                        fixed_kwargs[arg] = val
                return map_function(partial(f, **fixed_kwargs))(**batch_kwargs)

        return wrapper
    return auto_batch_decorator


def one_hot(z, K):
    z = np.atleast_1d(z).astype(int)
    assert np.all(z >= 0) and np.all(z < K)
    shp = z.shape
    N = z.size
    zoh = np.zeros((N, K))
    zoh = zoh.at[np.arange(N), np.arange(K)[np.ravel(z)]].set(1)
    zoh = np.reshape(zoh, shp + (K,))
    return zoh


def logspace_tensordot(tensor, matrix, axis):
    """
    Parameters
    ----------
    tensor : (..., m, ...)-array
    matrix : (m, n)-array
    axis : int

    Returns
    -------
    result : (..., n, ...)-array
    """
    tensor = np.moveaxis(tensor, axis, -1)
    tensor = spsp.logsumexp(tensor[..., None] + matrix, axis=-2)
    return np.moveaxis(tensor, -1, axis)


#### FUNCTIONS FOR DEBUGGING ####
# terminal color macros
CRED = "\033[91m"
CEND = "\033[0m"


def test_and_find_inequality(obj_a, obj_b, check_name="shape", mode="input", sig=None):
    """Iterates through zipped components of obj_a and obj_b to find inequality.

    Prints a message and returns the indices of unequal components in obj_a and obj_b.

    Args:
        obj_a ([type]): [description]
        obj_b ([type]): [description]
        check_name (str, optional): [description]. Defaults to "shape".
        mode (str, optional): [description]. Defaults to "input".
        sig ([type], optional): [description]. Defaults to None.

    Returns:
        [type]: [description]
    """
    inequality_idxs = []
    if obj_a != obj_b:
        for i, (a, b) in enumerate(zip(obj_a, obj_b)):
            if a != b:
                print(
                    f"{CRED}[[{check_name} mismatch found for {mode} at index {i}"
                    f"{f' (arg={sig.args[i]})' if sig is not None else ''}]]"
                )
                print(f"prev={a}\ncurr={b}", CEND)
                inequality_idxs.append(i)
    return inequality_idxs




def check_pytree_structure_match(obj_a, obj_b, mode="input", sig=None):
    """Checks whether pytrees A and B have the same structure.
    Used for debugging re-jit problems (see debug_rejit decorator).

    Args:
        obj_a: pytree obj A (prev)
        obj_b: pytree obj B (curr)
        mode (str, optional): "input" or "output". Defaults to "input".
        sig (inspect.FullArgSpec, optional): optional function signature.
            Used for better debug description. Defaults to None.
    """
    struct_a = tree_structure(obj_a)
    struct_b = tree_structure(obj_b)
    idxs = test_and_find_inequality(
        struct_a.children(), struct_b.children(), check_name="PyTreeDef Structure", mode=mode, sig=sig
    )
    for i in idxs:
        print(f"{CRED}[{mode} pytree structure [{i}]]")
        print("prev=", repr(tree_leaves(obj_a)[i]))
        print("curr=", repr(tree_leaves(obj_b)[i]), CEND)


def check_pytree_shape_match(obj_a, obj_b, mode="input", sig=None):
    """Checks whether pytrees A and B have the same leaf shapes.
    Used for debugging re-jit problems (see debug_rejit decorator).

    Args:
        obj_a (jaxlib.xla_extension.PyTreeDef): pytree obj A (prev)
        obj_b (jaxlib.xla_extension.PyTreeDef): pytree obj B (curr)
        mode (str, optional): "input" or "output". Defaults to "input".
        sig (inspect.FullArgSpec, optional): doesn't support signature yet.
    """
    shape_a = [x.shape for x in tree_leaves(obj_a)]
    shape_b = [x.shape for x in tree_leaves(obj_b)]
    idxs = test_and_find_inequality(
        shape_a, shape_b, check_name="PyTree Leaf Shape", mode=mode, sig=None
    )
    for i in idxs:
        print(f"{CRED}[{mode} pytree leaf [{i}]]")
        print("prev=", repr(tree_leaves(obj_a)[i]))
        print("curr=", repr(tree_leaves(obj_b)[i]), CEND)

def check_pytree_weak_type_match(obj_a, obj_b, mode="input", sig=None):
    """Checks whether pytrees A and B have the same weak_typing.
    Used for debugging re-jit problems (see debug_rejit decorator).
    """
    shape_a = [x.weak_type for x in tree_leaves(obj_a)]
    shape_b = [x.weak_type for x in tree_leaves(obj_b)]
    idxs = test_and_find_inequality(
        shape_a, shape_b, check_name="Pytree Leaf Device Array Weak Type", mode=mode, sig=None
    )
    for i in idxs:
        print(f"{CRED}[{mode} pytree leaf [{i}]]")
        print("prev=", repr(tree_leaves(obj_a)[i]))
        print("curr=", repr(tree_leaves(obj_b)[i]), CEND)

def check_pytree_dtype_match(obj_a, obj_b, mode="input", sig=None):
    """Checks whether pytrees A and B have the same dtype.
    Used for debugging re-jit problems (see debug_rejit decorator).
    """
    shape_a = [x.dtype for x in tree_leaves(obj_a)]
    shape_b = [x.dtype for x in tree_leaves(obj_b)]
    idxs = test_and_find_inequality(
        shape_a, shape_b, check_name="Pytree Leaf Device Array dtype", mode=mode, sig=None
    )
    for i in idxs:
        print(f"{CRED}[{mode} pytree leaf [{i}]]")
        print("prev=", repr(tree_leaves(obj_a)[i]))
        print("curr=", repr(tree_leaves(obj_b)[i]), CEND)


def check_pytree_match(
    obj_a, obj_b, mode: str = "input", sig: inspect.FullArgSpec = None
):
    """Checks whether pytrees A and B are the same by checking shape, structure,
    weak_typing, and dtype.

    Used for debugging re-jit problems (see debug_rejit decorator).

    Args:
        obj_a (jaxlib.xla_extension.PyTreeDef): pytree structure A (prev)
        obj_b (jaxlib.xla_extension.PyTreeDef): pytree structure B (curr)
        mode (str, optional): "input" or "output". Defaults to "input".
        sig (inspect.FullArgSpec, optional): optional function signature.
            Used for better debug description. Defaults to None.
    """
    check_pytree_structure_match(obj_a, obj_b, mode, sig)
    check_pytree_shape_match(obj_a, obj_b, mode, None)
    check_pytree_weak_type_match(obj_a, obj_b, mode, None)
    check_pytree_dtype_match(obj_a, obj_b, mode, None)


def debug_rejit(func):
    """Decorator to debug re-jitting errors.

    Checks if input and output pytrees are consistent across multiple
    calls to func (else: func will need to be re-compiled).

    Example::

        @debug_rejit
        @jit
        def fn(inputs):
            return outputs

        # ==> will print out useful description when input/output
        #     pytrees mismatch (i.e. when fn will re-jit)
    """

    def wrapper(*args, **kwargs):

        # get tree structure for args and kwargs
        inputs = list(args) + list(kwargs.values())
        if wrapper.prev_in is None:
            wrapper.prev_in = inputs

        # run the function
        outputs = func(*args, **kwargs)

        # get tree structure for output (this works for tuple outputs too)
        if wrapper.prev_out is None:
            wrapper.prev_out = outputs

        # check whether the input and output structures match w/ prev fn call
        check_pytree_match(inputs, wrapper.prev_in, mode="input", sig=wrapper.sig)
        check_pytree_match(outputs, wrapper.prev_out, mode="output")

        # store for next fn call
        wrapper.prev_in = inputs
        wrapper.prev_out = outputs

        # return the output
        return outputs

    wrapper.sig = inspect.getfullargspec(func)
    wrapper.prev_in = None
    wrapper.prev_out = None
    return wrapper


@contextmanager
def possibly_disable_jit(disable_jit=False):
    """
    Define a little context manager for whether we disable JIT or not.
    :param disable_jit:
    :return:
    """
    if disable_jit:
        with jax.disable_jit():
            yield
    else:
        yield


def lexp(_lmls, _axis=0):
    """
    Compute the log-expectation of a ndarray of log probabilities.
    :param _lmls:
    :return:
    """
    _lml = spsp.logsumexp(_lmls, axis=_axis) - np.log(_lmls.shape[_axis])
    return _lml


def make_named_tuple(dict_in, keys=None, name='tup'):
    """

    :param dict:
    :param keys:    For enforcing a particular ordering in the tuple.
    :param name:
    :return:
    """
    # Get all the keys if we haven't explicitly provided them.
    if keys is None:
        keys = dict_in.keys()

    # Convert to a dict for easier indexing.
    if type(dict_in) != dict:
        dict_in = dict_in._asdict()

    # Pick the elements off according to the keys.
    list_in = [dict_in[_k] for _k in keys]

    # Construct the named tuple class and create an object.
    tup_class = NamedTuple(name, zip(keys, ['Any' for _ in range(len(list_in))]))

    register_pytree_node(
        tup_class,
        lambda xs: (tuple(xs), None),  # tell JAX how to unpack to an iterable
        lambda _, xs: tup_class(*xs)   # tell JAX how to pack back into a Point
    )

    tup = tup_class(*list_in)
    return tup


def mutate_named_tuple_by_key(tup, new_vals):
    """
    Mutate a named tuple by matching the keys of a dict/tuple to the tuple to be updated.

    NOTE - if there are any fields that are provided in new_vals that aren't in tup this will create an error.

    :param tup:
    :param new_vals:
    :return:
    """

    # Convert the type.
    if type(new_vals) != dict:
        new_vals = new_vals._asdict()

    # Get the new keys
    assert all([_k in tup._fields for _k in new_vals.keys()]), "[Error]: Unrecognised key to update."

    # Iterate over the fields and update elements.
    for _k in new_vals.keys():
        tup = tup._replace(**{_k: new_vals.get(_k, getattr(tup, _k))})

    return tup


def mutate_named_tuple_by_idx(tup, new_vals, idxes):
    """
    Mutate a named tuple by inscribing new values at certain indices.
    :param tup:
    :param new_vals:
    :param idxes:
    :return:
    """
    assert len(new_vals) == len(idxes), "Must supply index-value pairs."
    raise NotImplementedError<|MERGE_RESOLUTION|>--- conflicted
+++ resolved
@@ -4,22 +4,16 @@
 
 import jax.numpy as np
 import jax.random as jr
-<<<<<<< HEAD
-from jax import tree_util
 import jax
-=======
-import jax.scipy.special as spsp
 from jax import vmap, lax, tree_multimap
 from jax.tree_util import tree_map, tree_structure, tree_leaves, tree_reduce, tree_multimap
 
->>>>>>> b1921ed8
 import inspect
 from enum import IntEnum
 from tqdm.auto import trange
 from scipy.optimize import linear_sum_assignment
 from typing import Sequence, Optional
 from functools import wraps, partial
-import copy
 from jax.scipy import special as spsp
 from contextlib import contextmanager
 from typing import NamedTuple
@@ -624,4 +618,4 @@
     :return:
     """
     assert len(new_vals) == len(idxes), "Must supply index-value pairs."
-    raise NotImplementedError+    raise NotImplementedError

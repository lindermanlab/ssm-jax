--- conflicted
+++ resolved
@@ -23,13 +23,13 @@
     def distribution(self, covariates=None, metadata=None):
         """
         Return the distribution of z_1.
-        
-        Args: 
+
+        Args:
             covariates (PyTree, optional): optional covariates with leaf shape (B, T, ...).
                 Defaults to None.
             metadata (PyTree, optional): optional metadata with leaf shape (B, ...).
                 Defaults to None.
-                
+
         Returns:
             distribution (tfd.Distribution): distribution of z_1
         """
@@ -42,8 +42,8 @@
         return self.distribution(covariates=covariates, metadata=metadata).log_prob(np.arange(self.num_states))
 
     def m_step(self, dataset, posteriors, covariates=None, metadata=None):
-        """Update the initial distribution in an M step given posteriors over the latent states. 
-        
+        """Update the initial distribution in an M step given posteriors over the latent states.
+
         Update is performed in place.
 
         Args:
@@ -104,15 +104,11 @@
         lps = self._distribution.logits_parameter()
         return lps - spsp.logsumexp(lps)
 
-<<<<<<< HEAD
-    def m_step(self, dataset, posteriors):
-        stats = np.sum(posteriors.expected_initial_states, axis=0)
-=======
     def m_step(self, dataset, posteriors, covariates=None, metadata=None):
-        """Update the initial distribution in an M step given posteriors over the latent states. 
-        
+        """Update the initial distribution in an M step given posteriors over the latent states.
+
         Here, an exact M-step is performed.
-        
+
         Update is performed in place.
 
         Args:
@@ -124,7 +120,6 @@
                 Defaults to None.
         """
         stats = np.sum(posteriors.expected_states[:, 0, :], axis=0)
->>>>>>> 818c8430
         stats += self._distribution_prior.concentration
         conditional = ssmd.Categorical.compute_conditional_from_stats(stats)
         self._distribution = ssmd.Categorical.from_params(conditional.mode())

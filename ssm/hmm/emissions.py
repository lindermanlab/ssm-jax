import jax.numpy as np
from jax import vmap
from jax.tree_util import register_pytree_node_class, tree_flatten, tree_unflatten
from jax.flatten_util import ravel_pytree
import jax.scipy.optimize

from tensorflow_probability.substrates import jax as tfp
import ssm.distributions as ssmd
tfd = tfp.distributions


class Emissions:
    """
    Base class of emission distribution of an HMM

    ..  math::
        p_t(x_t \mid z_t, u_t)

    where u_t are optional covariates.
    """
    def __init__(self, num_states: int) -> None:
        self._num_states = num_states

    @property
    def num_states(self):
        return self._num_states
    
    @property
    def emissions_shape(self):
        raise NotImplementedError

    def distribution(self, state, covariates=None, metadata=None):
        """
        Return the conditional distribution of emission x_t
        given state z_t and (optionally) covariates u_t.
        """
        raise NotImplementedError

    def log_likelihoods(self, data, covariates=None, metadata=None):
        """
        Compute log p(x_t | z_t=k) for all t and k.
        """
        inds = np.arange(self.num_states)
        return vmap(lambda k: self.distribution(k, covariates=covariates, metadata=metadata).log_prob(data))(inds).T

<<<<<<< HEAD
    def m_step(self, dataset, posteriors):
        """By default, try to optimize the emission distribution via generic
        gradient-based optimization of the expected log likelihood.

        This function assumes that the Emissions subclass is a PyTree and
        that all of its leaf nodes are unconstrained parameters.
        """
        # Use tree flatten and unflatten to convert params x0 from PyTrees to flat arrays
        flat_self, unravel = ravel_pytree(self)

        def _objective(flat_emissions):
            emissions = unravel(flat_emissions)
            f = lambda data, expected_states: np.sum(emissions.log_probs(data) * expected_states)
            lp = vmap(f)(dataset, posteriors.expected_states).sum()
            return -lp / dataset.size

        results = jax.scipy.optimize.minimize(
            _objective,
            flat_self,
            method="bfgs",
            options=dict(maxiter=10))

        # Update class parameters
        return unravel(results.x)
=======
    def m_step(self, dataset, posteriors, covariates=None, metadata=None):
        # TODO: implement generic m-step
        raise NotImplementedError
>>>>>>> 818c8430


class ExponentialFamilyEmissions(Emissions):
    _emissions_distribution_class = None

    def __init__(self,
                 num_states: int,
                 emissions_distribution: ssmd.ExponentialFamilyDistribution=None,
                 emissions_distribution_prior: ssmd.ConjugatePrior=None) -> None:
        """Exponential Family Emissions for HMM.

        Can be initialized by specifying parameters or by passing in a pre-initialized
        ``emissions_distribution`` object.

        Args:
            num_states (int): number of discrete states
            means (np.ndarray, optional): state-dependent emission means. Defaults to None.
            covariances (np.ndarray, optional): state-dependent emission covariances. Defaults to None.
            emissions_distribution (ssmd.MultivariateNormalTriL, optional): initialized emissions distribution.
                Defaults to None.
            emissions_distribution_prior (ssmd.NormalInverseWishart, optional): initialized emissions distribution prior.
                Defaults to None.
        """

        super(ExponentialFamilyEmissions, self).__init__(num_states)
        self._distribution = emissions_distribution
        self._prior = emissions_distribution_prior

    def tree_flatten(self):
        children = (self._distribution, self._prior)
        aux_data = self.num_states
        return children, aux_data

    @classmethod
    def tree_unflatten(cls, aux_data, children):
        distribution, prior = children
        return cls(aux_data,
                   emissions_distribution=distribution,
                   emissions_distribution_prior=prior)

    @property
    def emissions_shape(self):
        return self._distribution.event_shape

    def distribution(self, state: int, covariates=None, metadata=None) -> ssmd.MultivariateNormalTriL:
        """Get the emissions distribution at the provided state.

        Args:
            state (int): discrete state
            covariates (PyTree, optional): optional covariates with leaf shape (B, T, ...).
                Defaults to None.
            metadata (PyTree, optional): optional metadata with leaf shape (B, ...).
                Defaults to None.

        Returns:
            emissions distribution (tfd.MultivariateNormalLinearOperator):
                emissions distribution at given state
        """
        return self._distribution[state]

    def m_step(self, dataset, posteriors, covariates=None, metadata=None):
        """Update the emissions distribution in-place using an M-step.

        Operates over a batch of data (posterior must have the same batch dim).

        Args:
            dataset (np.ndarray): the observed dataset
            posteriors (HMMPosterior): the HMM posteriors
            covariates (PyTree, optional): optional covariates with leaf shape (B, T, ...).
                Defaults to None.
            metadata (PyTree, optional): optional metadata with leaf shape (B, ...).
                Defaults to None.
        """
        conditional = self._emissions_distribution_class.compute_conditional(
            dataset, weights=posteriors.expected_states, prior=self._prior)
        self._distribution = self._emissions_distribution_class.from_params(
            conditional.mode())
        return self


@register_pytree_node_class
class BernoulliEmissions(ExponentialFamilyEmissions):
    _emissions_distribution_class = ssmd.IndependentBernoulli

    def __init__(self,
                 num_states: int,
                 probs: np.ndarray=None,
                 emissions_distribution: ssmd.MultivariateNormalTriL=None,
                 emissions_distribution_prior: ssmd.NormalInverseWishart=None) -> None:
        """Gaussian Emissions for HMM.

        Can be initialized by specifying parameters or by passing in a pre-initialized
        ``emissions_distribution`` object.

        Args:
            num_states (int): number of discrete states
            probs (np.ndarray, optional): state-dependent emission probabilities. Defaults to None.
            covariances (np.ndarray, optional): state-dependent emission covariances. Defaults to None.
            emissions_distribution (ssmd.MultivariateNormalTriL, optional): initialized emissions distribution.
                Defaults to None.
            emissions_distribution_prior (ssmd.NormalInverseWishart, optional): initialized emissions distribution prior.
                Defaults to None.
        """

        assert probs is not None or emissions_distribution is not None

        if probs is not None:
            emissions_distribution = ssmd.IndependentBernoulli(probs=probs)

        if emissions_distribution_prior is None:
            emissions_distribution_prior = ssmd.Beta(1.1, 1.1)

        super(BernoulliEmissions, self).__init__(num_states,
                                                 emissions_distribution,
                                                 emissions_distribution_prior)


@register_pytree_node_class
class GaussianEmissions(ExponentialFamilyEmissions):
    _emissions_distribution_class = ssmd.MultivariateNormalTriL

    def __init__(self,
                 num_states: int,
                 means: np.ndarray=None,
                 covariances: np.ndarray=None,
                 emissions_distribution: ssmd.MultivariateNormalTriL=None,
                 emissions_distribution_prior: ssmd.NormalInverseWishart=None) -> None:
        """Gaussian Emissions for HMM.

        Can be initialized by specifying parameters or by passing in a pre-initialized
        ``emissions_distribution`` object.

        Args:
            num_states (int): number of discrete states
            means (np.ndarray, optional): state-dependent emission means. Defaults to None.
            covariances (np.ndarray, optional): state-dependent emission covariances. Defaults to None.
            emissions_distribution (ssmd.MultivariateNormalTriL, optional): initialized emissions distribution.
                Defaults to None.
            emissions_distribution_prior (ssmd.NormalInverseWishart, optional): initialized emissions distribution prior.
                Defaults to None.
        """

        assert (means is not None and covariances is not None) \
            or emissions_distribution is not None

        if means is not None and covariances is not None:
            emissions_distribution = ssmd.MultivariateNormalTriL(means, covariances)

        super(GaussianEmissions, self).__init__(num_states,
                                                emissions_distribution,
                                                emissions_distribution_prior)


@register_pytree_node_class
class PoissonEmissions(ExponentialFamilyEmissions):
    _emissions_distribution_class = ssmd.IndependentPoisson

    def __init__(self,
                 num_states: int,
                 rates: np.ndarray=None,
                 emissions_distribution: ssmd.IndependentPoisson=None,
                 emissions_distribution_prior: ssmd.Gamma=None) -> None:
        """Poisson Emissions for HMM.

        Can be initialized by specifying parameters or by passing in a pre-initialized
        ``emissions_distribution`` object.

        Args:
            num_states (int): number of discrete states
            rates (np.ndarray, optional): state-dependent Poisson rates. Defaults to None.
            emissions_distribution (tfd.Distribution, optional): pre-initialized emissions distribution.
                Defaults to None.
            emissions_distribution_prior (tfd.Gamma, optional): pre-initialized emissions distribution prior.
                Defaults to None.
        """
        assert rates is not None or emissions_distribution is not None
        if rates is not None:
            emissions_distribution = ssmd.IndependentPoisson(rates)

        super(PoissonEmissions, self).__init__(num_states,
                                               emissions_distribution,
                                               emissions_distribution_prior)<|MERGE_RESOLUTION|>--- conflicted
+++ resolved
@@ -24,7 +24,7 @@
     @property
     def num_states(self):
         return self._num_states
-    
+
     @property
     def emissions_shape(self):
         raise NotImplementedError
@@ -43,7 +43,6 @@
         inds = np.arange(self.num_states)
         return vmap(lambda k: self.distribution(k, covariates=covariates, metadata=metadata).log_prob(data))(inds).T
 
-<<<<<<< HEAD
     def m_step(self, dataset, posteriors):
         """By default, try to optimize the emission distribution via generic
         gradient-based optimization of the expected log likelihood.
@@ -68,11 +67,6 @@
 
         # Update class parameters
         return unravel(results.x)
-=======
-    def m_step(self, dataset, posteriors, covariates=None, metadata=None):
-        # TODO: implement generic m-step
-        raise NotImplementedError
->>>>>>> 818c8430
 
 
 class ExponentialFamilyEmissions(Emissions):

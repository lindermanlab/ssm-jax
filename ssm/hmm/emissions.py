--- conflicted
+++ resolved
@@ -80,7 +80,7 @@
         children = (self._distribution, self._prior)
         aux_data = self.num_states
         return children, aux_data
-    
+
     @property
     def emissions_dim(self):
         return self._distribution.loc.shape[-1]
@@ -149,15 +149,11 @@
         else:
             self._distribution = emissions_distribution
 
-<<<<<<< HEAD
         self._prior = emissions_distribution_prior
-=======
-        self._distribution_prior = emissions_distribution_prior
-        
+
     @property
     def emissions_dim(self):
         return self._distribution.log_rates.shape[-1]
->>>>>>> 13cc736c
 
     def distribution(self, state, covariates=None):
         """Get the distribution at the provided state.

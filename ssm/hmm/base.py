"""Module defining base model behavior for Hidden Markov Models (HMMs).
"""
from dataclasses import dataclass

import jax.numpy as np
import jax.random as jr
from jax.tree_util import register_pytree_node_class

from ssm.base import SSM
from ssm.inference.em import em
from ssm.utils import Verbosity, format_dataset, one_hot

import ssm.hmm.initial as initial
import ssm.hmm.transitions as transitions
import ssm.hmm.emissions as emissions
from ssm.hmm.posterior import StationaryHMMPosterior



@register_pytree_node_class
class HMM(SSM):
    """The Hidden Markov Model base class.
    """
    def __init__(self, num_states: int,
                 initial_condition: initial.InitialCondition,
                 transitions: transitions.Transitions,
                 emissions: emissions.Emissions,
                 ):
        """The HMM base class.

        Args:
            num_states (int): number of discrete states
            initial_condition (initial.InitialCondition):
                initial condition object defining :math:`p(z_1)`
            transitions (transitions.Transitions):
                transitions object defining :math:`p(z_t|z_{t-1})`
            emissions (emissions.Emissions):
                emissions ojbect defining :math:`p(x_t|z_t)`
        """
        # Store these as private class variables
        self._num_states = num_states
        self._initial_condition = initial_condition
        self._transitions = transitions
        self._emissions = emissions

    @property
    def transition_matrix(self):
        return self._transitions.transition_matrix

    @property
    def num_states(self):
        return self._num_states

    @property
    def emissions_shape(self):
        return self._emissions.emissions_shape

    def tree_flatten(self):
        children = (self._initial_condition,
                    self._transitions,
                    self._emissions)
        aux_data = self._num_states
        return children, aux_data

    @classmethod
    def tree_unflatten(cls, aux_data, children):
        # We have to be a little fancy since this classmethod
        # is inherited by subclasses with different constructors.
        obj = object.__new__(cls)
        HMM.__init__(obj, aux_data, *children)
        return obj

    def initial_distribution(self, covariates=None, metadata=None):
        return self._initial_condition.distribution(covariates=covariates, metadata=metadata)

<<<<<<< HEAD
    def dynamics_distribution(self, state, covariates=None):
        return self._transitions.distribution(state)

    def emissions_distribution(self, state, covariates=None):
        return self._emissions.distribution(state)
=======
    def dynamics_distribution(self, state: float, covariates=None, metadata=None):
        return self._transitions.distribution(state, covariates=covariates, metadata=metadata)

    def emissions_distribution(self, state: float, covariates=None, metadata=None):
        return self._emissions.distribution(state, covariates=covariates, metadata=metadata)
>>>>>>> 58360617


    ### Methods for posterior inference
    @format_dataset
    def initialize(self, dataset: np.ndarray, key: jr.PRNGKey, method: str="kmeans") -> None:
        r"""Initialize the model parameters by performing an M-step with state assignments
        determined by the specified method (random or kmeans).

        Args:
            dataset (np.ndarray): array of observed data
                of shape :math:`(\text{batch} , \text{num\_timesteps} , \text{emissions\_dim})`
            key (jr.PRNGKey): random seed
            method (str, optional): state assignment method.
                One of "random" or "kmeans". Defaults to "kmeans".

        Raises:
            ValueError: when initialize method is not recognized
        """
        # initialize assignments and perform one M-step
        num_states = self._num_states
        if method.lower() == "random":
            # randomly assign datapoints to clusters
            assignments = jr.choice(key, self._num_states, dataset.shape[:-1])

        elif method.lower() == "kmeans":
            # cluster the data with kmeans
            # print("initializing with kmeans")
            from sklearn.cluster import KMeans
            km = KMeans(num_states)
            flat_dataset = dataset.reshape(-1, dataset.shape[-1])
            assignments = km.fit_predict(flat_dataset).reshape(dataset.shape[:-1])

        else:
            raise ValueError(f"Invalid initialize method: {method}.")

        # Make a dummy posterior that just exposes expected_states
        @dataclass
        class DummyPosterior:
            expected_states: np.ndarray
        dummy_posteriors = DummyPosterior(one_hot(assignments, self._num_states))

        # Do one m-step with the dummy posteriors
        self._emissions.m_step(dataset, dummy_posteriors)

    def infer_posterior(self, data, covariates=None, metadata=None):
        return StationaryHMMPosterior.infer(
            self._initial_condition.log_initial_probs(data, covariates=covariates, metadata=metadata),
            self._emissions.log_likelihoods(data, covariates=covariates, metadata=metadata),
            self._transitions.log_transition_matrices(data, covariates=covariates, metadata=metadata))

    def marginal_likelihood(self, data, posterior=None, covariates=None, metadata=None):
        if posterior is None:
            posterior = self.infer_posterior(data, covariates=covariates, metadata=metadata)

        # dummy_states = np.zeros(data.shape[0], dtype=int)
        # return self.log_probability(dummy_states, data) - posterior.log_prob(dummy_states)
        return posterior.log_normalizer

    ### EM: Operates on batches of data (aka datasets) and posteriors
    def m_step(self, dataset, posteriors, covariates=None, metadata=None):
        self._initial_condition.m_step(dataset, posteriors, covariates=covariates, metadata=metadata)
        self._transitions.m_step(dataset, posteriors, covariates=covariates, metadata=metadata)
        self._emissions.m_step(dataset, posteriors, covariates=covariates, metadata=metadata)

    @format_dataset
    def fit(self, dataset: np.ndarray,
            covariates=None, 
            metadata=None,
            method: str="em",
            num_iters: int=100,
            tol: float=1e-4,
            initialization_method: str="kmeans",
            key: jr.PRNGKey=None,
            verbosity: Verbosity=Verbosity.DEBUG):
        r"""Fit the HMM to a dataset using the specified method and initialization.

        Args:
            dataset (np.ndarray): observed data
                of shape :math:`(\text{[batch]} , \text{num\_timesteps} , \text{emissions\_dim})`
            method (str, optional): model fit method.
                Must be one of ["em"]. Defaults to "em".
            num_iters (int, optional): number of fit iterations.
                Defaults to 100.
            tol (float, optional): tolerance in log probability to determine convergence.
                Defaults to 1e-4.
            initialization_method (str, optional): method to initialize latent states.
                Defaults to "kmeans".
            key (jr.PRNGKey, optional): Random seed.
                Defaults to None.
            verbosity (Verbosity, optional): print verbosity.
                Defaults to Verbosity.DEBUG.

        Raises:
            ValueError: if fit method is not reocgnized

        Returns:
            log_probs (np.ndarray): log probabilities at each fit iteration
            model (HMM): the fitted model
            posteriors (StationaryHMMPosterior): the fitted posteriors
        """
        model = self

        if initialization_method is not None:
            if verbosity >= Verbosity.LOUD : print("Initializing...")
            self.initialize(dataset, key, method=initialization_method)
            if verbosity >= Verbosity.LOUD: print("Done.", flush=True)

        if method == "em":
            log_probs, model, posteriors = em(
                model, dataset, num_iters=num_iters, tol=tol, verbosity=verbosity, 
                covariates=covariates, metadata=metadata
            )
            
        else:
            raise ValueError(f"Method {method} is not recognized/supported.")

        return log_probs, model, posteriors

    def __repr__(self):
        return f"<ssm.hmm.{type(self).__name__} num_states={self.num_states} " \
               f"emissions_dim={self.emissions_shape}>"<|MERGE_RESOLUTION|>--- conflicted
+++ resolved
@@ -73,19 +73,11 @@
     def initial_distribution(self, covariates=None, metadata=None):
         return self._initial_condition.distribution(covariates=covariates, metadata=metadata)
 
-<<<<<<< HEAD
-    def dynamics_distribution(self, state, covariates=None):
-        return self._transitions.distribution(state)
-
-    def emissions_distribution(self, state, covariates=None):
-        return self._emissions.distribution(state)
-=======
     def dynamics_distribution(self, state: float, covariates=None, metadata=None):
         return self._transitions.distribution(state, covariates=covariates, metadata=metadata)
 
     def emissions_distribution(self, state: float, covariates=None, metadata=None):
         return self._emissions.distribution(state, covariates=covariates, metadata=metadata)
->>>>>>> 58360617
 
 
     ### Methods for posterior inference

--- conflicted
+++ resolved
@@ -79,7 +79,6 @@
     def emissions_distribution(self, state, covariates=None, metadata=None):
         return self._emissions.distribution(state, covariates=covariates, metadata=metadata)
 
-
     ### Methods for posterior inference
     @ensure_has_batch_dim()
     def initialize(self,
@@ -139,16 +138,6 @@
 
         return posterior.log_normalizer
 
-<<<<<<< HEAD
-    ### EM: Operates on batches of data (aka datasets) and posteriors
-    def m_step(self, dataset, posteriors):
-        self._initial_condition = self._initial_condition.m_step(dataset, posteriors)
-        self._transitions = self._transitions.m_step(dataset, posteriors)
-        self._emissions = self._emissions.m_step(dataset, posteriors)
-
-    @format_dataset
-    def fit(self, dataset: np.ndarray,
-=======
     @auto_batch(batched_args=("data", "covariates", "metadata"))
     def e_step(self, data, covariates=None, metadata=None):
         return StationaryHMMPosterior.infer(
@@ -167,7 +156,6 @@
             data: np.ndarray,
             covariates=None,
             metadata=None,
->>>>>>> 818c8430
             method: str="em",
             num_iters: int=100,
             tol: float=1e-4,

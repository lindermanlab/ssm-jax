--- conflicted
+++ resolved
@@ -23,12 +23,8 @@
         "jupyter",
         "ipywidgets",
         "tensorflow-probability",
-<<<<<<< HEAD
-        "flax",
-=======
-	"flax",
- 	"optax",
->>>>>>> 207e9613
+	    "flax",
+ 	    "optax",
     ],
     packages=setuptools.find_packages(),
 )